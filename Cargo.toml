--- conflicted
+++ resolved
@@ -34,14 +34,9 @@
 # jf-primitives = { features=["std"], git = "ssh://git@gitlab.com/translucence/crypto/jellyfish.git", rev = "3faf4400a7ae67de18400051f57afe8e4fb6d4de"}
 rand = "0.7.3"
 rand_chacha = "0.2.2"
-<<<<<<< HEAD
-serde = { version = "1.0.130", features = ["derive", "rc"] }
 serde_bytes = "0.11"
-snafu = { version = "0.6.10", features = ["backtraces"] }
-=======
 serde = { version = "1.0.136", features = ["derive", "rc"] }
 snafu = { version = "0.7.0", features = ["backtraces"] }
->>>>>>> 444d5e6a
 threshold_crypto = "0.4.0"
 tracing = "0.1.30"
 tracing-error = "0.2.0"
