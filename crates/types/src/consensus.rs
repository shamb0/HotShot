//! Provides the core consensus types

<<<<<<< HEAD
pub use crate::{
    traits::node_implementation::ViewQueue,
    utils::{View, ViewInner},
};
=======
pub use crate::traits::node_implementation::ViewQueue;
pub use crate::utils::{View, ViewInner};
use displaydoc::Display;
>>>>>>> cb42183c

use crate::{
    certificate::QuorumCertificate,
    data::LeafType,
    error::HotShotError,
    traits::{
        metrics::{Counter, Gauge, Histogram, Label, Metrics},
        node_implementation::NodeType,
    },
    utils::Terminator,
};
use commit::{Commitment, Committable};
use derivative::Derivative;
use std::{
    collections::{hash_map::Entry, BTreeMap, HashMap},
    sync::{Arc, Mutex},
};
use tracing::error;

/// A type alias for `HashMap<Commitment<T>, T>`
type CommitmentMap<T> = HashMap<Commitment<T>, T>;

/// A reference to the consensus algorithm
///
/// This will contain the state of all rounds.
#[derive(custom_debug::Debug)]
pub struct Consensus<TYPES: NodeType, LEAF: LeafType<NodeType = TYPES>> {
    /// The phases that are currently loaded in memory
    // TODO(https://github.com/EspressoSystems/hotshot/issues/153): Allow this to be loaded from `Storage`?
    pub state_map: BTreeMap<TYPES::Time, View<TYPES, LEAF>>,

    /// cur_view from pseudocode
    pub cur_view: TYPES::Time,

    /// last view had a successful decide event
    pub last_decided_view: TYPES::Time,

    /// Map of leaf hash -> leaf
    /// - contains undecided leaves
    /// - includes the MOST RECENT decided leaf
    pub saved_leaves: CommitmentMap<LEAF>,

    /// Saved blocks
    ///
    /// Contains the full block for every leaf in `saved_leaves` if that block is available.
    pub saved_blocks: BlockStore<TYPES::BlockType>,

    /// The `locked_qc` view number
    pub locked_view: TYPES::Time,

    /// the highqc per spec
    pub high_qc: QuorumCertificate<TYPES, Commitment<LEAF>>,

    /// A reference to the metrics trait
    #[debug(skip)]
    pub metrics: Arc<ConsensusMetricsValue>,
}

/// Contains several `ConsensusMetrics` that we're interested in from the consensus interfaces
#[derive(Clone, Debug)]
pub struct ConsensusMetricsValue {
    /// The values that are being tracked
    pub values: Arc<Mutex<InnerConsensusMetrics>>,
    /// The number of last synced synced block height
    pub last_synced_block_height: Box<dyn Gauge>,
    /// The number of last decided view
    pub last_decided_view: Box<dyn Gauge>,
    /// The current view
    pub current_view: Box<dyn Gauge>,
    /// Number of views that are in-flight since the last decided view
    pub number_of_views_since_last_decide: Box<dyn Gauge>,
    /// Number of views that are in-flight since the last anchor view
    pub number_of_views_per_decide_event: Box<dyn Histogram>,
    /// Number of invalid QCs we've seen since the last commit.
    pub invalid_qc: Box<dyn Gauge>,
    /// Number of outstanding transactions
    pub outstanding_transactions: Box<dyn Gauge>,
    /// Memory size in bytes of the serialized transactions still outstanding
    pub outstanding_transactions_memory_size: Box<dyn Gauge>,
    /// Number of views that timed out
    pub number_of_timeouts: Box<dyn Counter>,
}

/// The wrapper with a string name for the networking metrics
#[derive(Clone, Debug)]
pub struct ConsensusMetrics {
    /// a prefix which tracks the name of the metric
    prefix: String,
    /// a map of values
    values: Arc<Mutex<InnerConsensusMetrics>>,
}

/// the set of counters and gauges for the networking metrics
#[derive(Clone, Debug, Default, Display)]
pub struct InnerConsensusMetrics {
    /// All the counters of the networking metrics
    pub counters: HashMap<String, usize>,
    /// All the gauges of the networking metrics
    pub gauges: HashMap<String, usize>,
    /// All the histograms of the networking metrics
    pub histograms: HashMap<String, Vec<f64>>,
    /// All the labels of the networking metrics
    pub labels: HashMap<String, String>,
}

impl ConsensusMetrics {
    #[must_use]
    /// For the creation and naming of gauge, counter, histogram and label.
    pub fn sub(&self, name: String) -> Self {
        let prefix = if self.prefix.is_empty() {
            name
        } else {
            format!("{}-{name}", self.prefix)
        };
        Self {
            prefix,
            values: Arc::clone(&self.values),
        }
    }
}

impl Metrics for ConsensusMetrics {
    fn create_counter(&self, label: String, _unit_label: Option<String>) -> Box<dyn Counter> {
        Box::new(self.sub(label))
    }

    fn create_gauge(&self, label: String, _unit_label: Option<String>) -> Box<dyn Gauge> {
        Box::new(self.sub(label))
    }

    fn create_histogram(&self, label: String, _unit_label: Option<String>) -> Box<dyn Histogram> {
        Box::new(self.sub(label))
    }

    fn create_label(&self, label: String) -> Box<dyn Label> {
        Box::new(self.sub(label))
    }

    fn subgroup(&self, subgroup_name: String) -> Box<dyn Metrics> {
        Box::new(self.sub(subgroup_name))
    }
}

impl Counter for ConsensusMetrics {
    fn add(&self, amount: usize) {
        *self
            .values
            .lock()
            .unwrap()
            .counters
            .entry(self.prefix.clone())
            .or_default() += amount;
    }
}

impl Gauge for ConsensusMetrics {
    fn set(&self, amount: usize) {
        *self
            .values
            .lock()
            .unwrap()
            .gauges
            .entry(self.prefix.clone())
            .or_default() = amount;
    }
    fn update(&self, delta: i64) {
        let mut values = self.values.lock().unwrap();
        let value = values.gauges.entry(self.prefix.clone()).or_default();
        let signed_value = i64::try_from(*value).unwrap_or(i64::MAX);
        *value = usize::try_from(signed_value + delta).unwrap_or(0);
    }
}

impl Histogram for ConsensusMetrics {
    fn add_point(&self, point: f64) {
        self.values
            .lock()
            .unwrap()
            .histograms
            .entry(self.prefix.clone())
            .or_default()
            .push(point);
    }
}

impl Label for ConsensusMetrics {
    fn set(&self, value: String) {
        *self
            .values
            .lock()
            .unwrap()
            .labels
            .entry(self.prefix.clone())
            .or_default() = value;
    }
}

impl ConsensusMetricsValue {
    /// Create a new instance of this [`ConsensusMetricsValue`] struct, setting all the counters and gauges
    #[must_use]
    pub fn new() -> Self {
        let values = Arc::default();
        let metrics: Box<dyn Metrics> = Box::new(ConsensusMetrics {
            prefix: String::new(),
            values: Arc::clone(&values),
        });
        Self {
            values,
            last_synced_block_height: metrics
                .create_gauge(String::from("last_synced_block_height"), None),
            last_decided_view: metrics.create_gauge(String::from("last_decided_view"), None),
            current_view: metrics.create_gauge(String::from("current_view"), None),
            number_of_views_since_last_decide: metrics
                .create_gauge(String::from("number_of_views_since_last_decide"), None),
            number_of_views_per_decide_event: metrics
                .create_histogram(String::from("number_of_views_per_decide_event"), None),
            invalid_qc: metrics.create_gauge(String::from("invalid_qc"), None),
            outstanding_transactions: metrics
                .create_gauge(String::from("outstanding_transactions"), None),
            outstanding_transactions_memory_size: metrics
                .create_gauge(String::from("outstanding_transactions_memory_size"), None),
            number_of_timeouts: metrics.create_counter(String::from("number_of_timeouts"), None),
        }
    }
}

impl Default for ConsensusMetricsValue {
    fn default() -> Self {
        Self::new()
    }
}

impl<TYPES: NodeType, LEAF: LeafType<NodeType = TYPES>> Consensus<TYPES, LEAF> {
    /// increment the current view
    /// NOTE may need to do gc here
    pub fn increment_view(&mut self) -> TYPES::Time {
        self.cur_view += 1;
        self.cur_view
    }

    /// gather information from the parent chain of leafs
    /// # Errors
    /// If the leaf or its ancestors are not found in storage
    pub fn visit_leaf_ancestors<F>(
        &self,
        start_from: TYPES::Time,
        terminator: Terminator<TYPES::Time>,
        ok_when_finished: bool,
        mut f: F,
    ) -> Result<(), HotShotError<TYPES>>
    where
        F: FnMut(&LEAF) -> bool,
    {
        let mut next_leaf = if let Some(view) = self.state_map.get(&start_from) {
            view.get_leaf_commitment()
                .ok_or_else(|| HotShotError::InvalidState {
                    context: format!(
                        "Visited failed view {start_from:?} leaf. Expected successfuil leaf"
                    ),
                })?
        } else {
            return Err(HotShotError::InvalidState {
                context: format!("View {start_from:?} leaf does not exist in state map "),
            });
        };

        while let Some(leaf) = self.saved_leaves.get(&next_leaf) {
            if let Terminator::Exclusive(stop_before) = terminator {
                if stop_before == leaf.get_view_number() {
                    if ok_when_finished {
                        return Ok(());
                    }
                    break;
                }
            }
            next_leaf = leaf.get_parent_commitment();
            if !f(leaf) {
                return Ok(());
            }
            if let Terminator::Inclusive(stop_after) = terminator {
                if stop_after == leaf.get_view_number() {
                    if ok_when_finished {
                        return Ok(());
                    }
                    break;
                }
            }
        }
        Err(HotShotError::LeafNotFound {})
    }

    /// garbage collects based on state change
    /// right now, this removes from both the `saved_blocks`
    /// and `state_map` fields of `Consensus`
    /// # Panics
    /// On inconsistent stored entries
    #[allow(clippy::unused_async)] // async for API compatibility reasons
    pub async fn collect_garbage(
        &mut self,
        old_anchor_view: TYPES::Time,
        new_anchor_view: TYPES::Time,
    ) {
        // state check
        let anchor_entry = self
            .state_map
            .iter()
            .next()
            .expect("INCONSISTENT STATE: anchor leaf not in state map!");
        if *anchor_entry.0 != old_anchor_view {
            error!(
                "Something about GC has failed. Older leaf exists than the previous anchor leaf."
            );
        }
        // perform gc
        self.state_map
            .range(old_anchor_view..new_anchor_view)
            .filter_map(|(_view_number, view)| view.get_block_commitment())
            .for_each(|block| {
                self.saved_blocks.remove(block);
            });
        self.state_map
            .range(old_anchor_view..new_anchor_view)
            .filter_map(|(_view_number, view)| view.get_leaf_commitment())
            .for_each(|leaf| {
                if let Some(removed) = self.saved_leaves.remove(&leaf) {
                    self.saved_blocks.remove(removed.get_deltas_commitment());
                }
            });
        self.state_map = self.state_map.split_off(&new_anchor_view);
    }

    /// Gets the last decided state
    /// # Panics
    /// if the last decided view's state does not exist in the state map
    /// this should never happen.
    #[must_use]
    pub fn get_decided_leaf(&self) -> LEAF {
        let decided_view_num = self.last_decided_view;
        let view = self.state_map.get(&decided_view_num).unwrap();
        let leaf = view
            .get_leaf_commitment()
            .expect("Decided state not found! Consensus internally inconsistent");
        self.saved_leaves.get(&leaf).unwrap().clone()
    }
}

/// Mapping from block commitments to full blocks.
///
/// Entries in this mapping are reference-counted, so multiple consensus objects can refer to the
/// same block, and the block will only be deleted after _all_ such objects are garbage collected.
/// For example, multiple leaves may temporarily reference the same block on different branches,
/// before all but one branch are ultimately garbage collected.
#[derive(Clone, Debug, Derivative)]
#[derivative(Default(bound = ""))]
pub struct BlockStore<BLOCK: Committable>(HashMap<Commitment<BLOCK>, (BLOCK, u64)>);

impl<BLOCK: Committable> BlockStore<BLOCK> {
    /// Save `block` for later retrieval.
    ///
    /// After calling this function, and before the corresponding call to [`remove`](Self::remove),
    /// `self.get(block.commit())` will return `Some(block)`.
    ///
    /// This function will increment a reference count on the saved block, so that multiple calls to
    /// [`insert`](Self::insert) for the same block result in multiple owning references to the
    /// block. [`remove`](Self::remove) must be called once for each reference before the block will
    /// be deallocated.
    pub fn insert(&mut self, block: BLOCK) {
        self.0
            .entry(block.commit())
            .and_modify(|(_, refcount)| *refcount += 1)
            .or_insert((block, 1));
    }

    /// Get a saved block, if available.
    ///
    /// If a block has been saved with [`insert`](Self::insert), this function will retrieve it. It
    /// may return [`None`] if a block with the given commitment has not been saved or if the block
    /// has been dropped with [`remove`](Self::remove).
    #[must_use]
    pub fn get(&self, block: Commitment<BLOCK>) -> Option<&BLOCK> {
        self.0.get(&block).map(|(block, _)| block)
    }

    /// Drop a reference to a saved block.
    ///
    /// If the block exists and this call drops the last reference to it, the block will be
    /// returned. Otherwise, the return value is [`None`].
    pub fn remove(&mut self, block: Commitment<BLOCK>) -> Option<BLOCK> {
        if let Entry::Occupied(mut e) = self.0.entry(block) {
            let (_, refcount) = e.get_mut();
            *refcount -= 1;
            if *refcount == 0 {
                let (block, _) = e.remove();
                return Some(block);
            }
        }
        None
    }
}<|MERGE_RESOLUTION|>--- conflicted
+++ resolved
@@ -1,15 +1,10 @@
 //! Provides the core consensus types
 
-<<<<<<< HEAD
 pub use crate::{
     traits::node_implementation::ViewQueue,
     utils::{View, ViewInner},
 };
-=======
-pub use crate::traits::node_implementation::ViewQueue;
-pub use crate::utils::{View, ViewInner};
 use displaydoc::Display;
->>>>>>> cb42183c
 
 use crate::{
     certificate::QuorumCertificate,
