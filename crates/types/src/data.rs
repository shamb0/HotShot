--- conflicted
+++ resolved
@@ -326,12 +326,6 @@
     /// It may be empty for nodes not in the DA committee.
     pub block_payload: Option<TYPES::BlockPayload>,
 
-<<<<<<< HEAD
-    /// State.
-    pub state: TYPES::ValidatedState,
-
-=======
->>>>>>> e6b9f2d8
     /// Transactions that were marked for rejection while collecting the block.
     pub rejected: Vec<<TYPES::BlockPayload as BlockPayload>::Transaction>,
 
@@ -382,10 +376,6 @@
             parent_commitment: fake_commitment(),
             block_header: block_header.clone(),
             block_payload: Some(block_payload),
-<<<<<<< HEAD
-            state: <TYPES::ValidatedState as ValidatedState>::initialize(&block_header),
-=======
->>>>>>> e6b9f2d8
             rejected: Vec::new(),
             proposer_id: <<TYPES as NodeType>::SignatureKey as SignatureKey>::genesis_proposer_pk(),
         }
@@ -453,14 +443,6 @@
     pub fn get_payload_commitment(&self) -> VidCommitment {
         self.get_block_header().payload_commitment()
     }
-<<<<<<< HEAD
-    /// The blockchain state after appending this leaf.
-    pub fn get_state(&self) -> TYPES::ValidatedState {
-        self.state.clone()
-    }
-=======
-
->>>>>>> e6b9f2d8
     /// Transactions rejected or invalidated by the application of this leaf.
     pub fn get_rejected(&self) -> Vec<<TYPES::BlockPayload as BlockPayload>::Transaction> {
         self.rejected.clone()
