--- conflicted
+++ resolved
@@ -16,12 +16,8 @@
     },
     vote::{Certificate, HasViewNumber},
 };
-<<<<<<< HEAD
-use ark_serialize::{CanonicalDeserialize, CanonicalSerialize};
-=======
 use ark_bls12_381::Bls12_381;
 use ark_serialize::{CanonicalDeserialize, CanonicalSerialize, Read, SerializationError, Write};
->>>>>>> 7f6ca9a7
 use bincode::Options;
 use commit::{Commitment, Committable, RawCommitmentBuilder};
 use derivative::Derivative;
@@ -469,51 +465,6 @@
     signatures: &<TYPES::SignatureKey as SignatureKey>::QCType,
 ) -> Vec<u8> {
     let mut signatures_bytes = vec![];
-<<<<<<< HEAD
-    let signatures: Option<<TYPES::SignatureKey as SignatureKey>::QCType> = match &signature {
-        AssembledSignature::DA(signatures) => {
-            signatures_bytes.extend("DA".as_bytes());
-            Some(signatures.clone())
-        }
-        AssembledSignature::Yes(signatures) => {
-            signatures_bytes.extend("Yes".as_bytes());
-            Some(signatures.clone())
-        }
-        AssembledSignature::No(signatures) => {
-            signatures_bytes.extend("No".as_bytes());
-            Some(signatures.clone())
-        }
-        AssembledSignature::ViewSyncPreCommit(signatures) => {
-            signatures_bytes.extend("ViewSyncPreCommit".as_bytes());
-            Some(signatures.clone())
-        }
-        AssembledSignature::ViewSyncCommit(signatures) => {
-            signatures_bytes.extend("ViewSyncCommit".as_bytes());
-            Some(signatures.clone())
-        }
-        AssembledSignature::ViewSyncFinalize(signatures) => {
-            signatures_bytes.extend("ViewSyncFinalize".as_bytes());
-            Some(signatures.clone())
-        }
-        AssembledSignature::Genesis => None,
-    };
-    if let Some(sig) = signatures {
-        let (sig, proof) = TYPES::SignatureKey::get_sig_proof(&sig);
-        let proof_bytes = bincode_opts()
-            .serialize(&proof.as_bitslice())
-            .expect("This serialization shouldn't be able to fail");
-        signatures_bytes.extend("bitvec proof".as_bytes());
-        signatures_bytes.extend(proof_bytes.as_slice());
-        let sig_bytes = bincode_opts()
-            .serialize(&sig)
-            .expect("This serialization shouldn't be able to fail");
-        signatures_bytes.extend("aggregated signature".as_bytes());
-        signatures_bytes.extend(sig_bytes.as_slice());
-    } else {
-        signatures_bytes.extend("genesis".as_bytes());
-    }
-
-=======
     signatures_bytes.extend("Yes".as_bytes());
 
     let (sig, proof) = TYPES::SignatureKey::get_sig_proof(signatures);
@@ -527,7 +478,6 @@
         .expect("This serialization shouldn't be able to fail");
     signatures_bytes.extend("aggregated signature".as_bytes());
     signatures_bytes.extend(sig_bytes.as_slice());
->>>>>>> 7f6ca9a7
     signatures_bytes
 }
 
