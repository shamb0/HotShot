--- conflicted
+++ resolved
@@ -614,70 +614,6 @@
                         let invalid = !self.quorum_exchange.is_valid_cert(&justify_qc);
                         let leaf;
 
-<<<<<<< HEAD
-                        // Validate the `justify_qc`.
-                        if !self
-                            .quorum_exchange
-                            .is_valid_cert(&justify_qc, parent_commitment)
-                        {
-                            error!("Invalid justify_qc in proposal!. parent commitment is {:?} justify qc is {:?}", parent_commitment, justify_qc.clone());
-                            consensus.metrics.invalid_qc.update(1);
-                            message = self.quorum_exchange.create_no_message::<I>(
-                                justify_qc_commitment,
-                                leaf_commitment,
-                                view,
-                                vote_token,
-                            );
-                        }
-                        // Validate the `height`.
-                        else if leaf.height != parent.height + 1 {
-                            error!(
-                                "Incorrect height in proposal (expected {}, got {})",
-                                parent.height + 1,
-                                leaf.height
-                            );
-                            message = self.quorum_exchange.create_no_message(
-                                justify_qc_commitment,
-                                leaf_commitment,
-                                view,
-                                vote_token,
-                            );
-                        }
-                        // Validate the signature.
-                        else if !view_leader_key
-                            .validate(&proposal.signature, leaf_commitment.as_ref())
-                        {
-                            error!(?proposal.signature, "Could not verify proposal.");
-                            message = self.quorum_exchange.create_no_message(
-                                justify_qc_commitment,
-                                leaf_commitment,
-                                view,
-                                vote_token,
-                            );
-                        }
-                        // Create a positive vote if either liveness or safety check
-                        // passes.
-                        else {
-                            // Liveness check.
-                            let liveness_check = justify_qc.view_number > consensus.locked_view;
-
-                            // Safety check.
-                            // Check if proposal extends from the locked leaf.
-                            let outcome = consensus.visit_leaf_ancestors(
-                                justify_qc.view_number,
-                                Terminator::Inclusive(consensus.locked_view),
-                                false,
-                                |leaf| {
-                                    // if leaf view no == locked view no then we're done, report success by
-                                    // returning true
-                                    leaf.view_number != consensus.locked_view
-                                },
-                            );
-                            let safety_check = outcome.is_ok();
-                            if let Err(e) = outcome {
-                                self.api.send_view_error(view, Arc::new(e)).await;
-                            }
-=======
                         // Justify qc's leaf commitment is not the same as the parent's leaf commitment, but it should be (in this case)
                         if let Some(parent) = parent.clone() {
                             let message;
@@ -696,8 +632,7 @@
 
                             if invalid {
                                 error!("Invalid justify_qc in proposal! parent commitment is {:?} justify qc is {:?}", parent_commitment, justify_qc.clone());
->>>>>>> 3fc6194d
-
+                                consensus.metrics.invalid_qc.update(1);
                                 message = self.quorum_exchange.create_no_message::<I>(
                                     justify_qc_commitment,
                                     leaf_commitment,
@@ -848,53 +783,6 @@
                         let mut new_decide_qc = None;
                         let mut leaf_views = Vec::new();
                         let mut included_txns = HashSet::new();
-<<<<<<< HEAD
-                        let old_anchor_view = consensus.last_decided_view;
-                        let parent_view = leaf.justify_qc.view_number;
-                        let mut current_chain_length = 0usize;
-                        if parent_view + 1 == view {
-                            current_chain_length += 1;
-                            if let Err(e) = consensus.visit_leaf_ancestors(
-                            parent_view,
-                            Terminator::Exclusive(old_anchor_view),
-                            true,
-                            |leaf| {
-                                if !new_decide_reached {
-                                    if last_view_number_visited == leaf.view_number + 1 {
-                                        last_view_number_visited = leaf.view_number;
-                                        current_chain_length += 1;
-                                        if current_chain_length == 2 {
-                                            new_locked_view = leaf.view_number;
-                                            new_commit_reached = true;
-                                            // The next leaf in the chain, if there is one, is decided, so this
-                                            // leaf's justify_qc would become the QC for the decided chain.
-                                            new_decide_qc = Some(leaf.justify_qc.clone());
-                                        } else if current_chain_length == 3 {
-                                            new_anchor_view = leaf.view_number;
-                                            new_decide_reached = true;
-                                        }
-                                    } else {
-                                        // nothing more to do here... we don't have a new chain extension
-                                        return false;
-                                    }
-                                }
-                                // starting from the first iteration with a three chain, e.g. right after the else if case nested in the if case above
-                                if new_decide_reached {
-                                    let mut leaf = leaf.clone();
-                                    consensus
-                                    .metrics
-                                    .last_synced_block_height
-                                    .set(usize::try_from(leaf.height).unwrap_or(0));
-
-                                    // If the full block is available for this leaf, include it in the leaf
-                                    // chain that we send to the client.
-                                    if let Some(block) =
-                                        consensus.saved_blocks.get(leaf.get_deltas_commitment())
-                                    {
-                                        if let Err(err) = leaf.fill_deltas(block.clone()) {
-                                            error!("unable to fill leaf {} with block {}, block will not be available: {}",
-                                                leaf.commit(), block.commit(), err);
-=======
                         if parent.is_some() {
                             let old_anchor_view = consensus.last_decided_view;
                             let parent_view = leaf.justify_qc.view_number;
@@ -924,12 +812,16 @@
                                                 // nothing more to do here... we don't have a new chain extension
                                                 return false;
                                             }
->>>>>>> 3fc6194d
                                         }
                                         // starting from the first iteration with a three chain, e.g. right after the else if case nested in the if case above
                                         if new_decide_reached {
                                             let mut leaf = leaf.clone();
 
+                                            consensus
+                                            .metrics
+                                            .last_synced_block_height
+                                            .set(usize::try_from(leaf.height).unwrap_or(0));
+                                          
                                             // If the full block is available for this leaf, include it in the leaf
                                             // chain that we send to the client.
                                             if let Some(block) =
