--- conflicted
+++ resolved
@@ -529,22 +529,13 @@
                         };
 
                         // Validate the DAC.
-<<<<<<< HEAD
                         let message = if self.committee_exchange.is_valid_cert(cert) {
-                            // Validate the block commitment for non-genesis DAC.
+                            // Validate the block payload commitment for non-genesis DAC.
                             if !cert.is_genesis()
-                                && cert.leaf_commitment() != proposal.block_commitment
+                                && cert.leaf_commitment()
+                                    != proposal.block_header.payload_commitment()
                             {
-                                error!("Block commitment does not equal parent commitment");
-=======
-                        if self
-                            .committee_exchange
-                            .is_valid_cert(cert)
-                        {
-                            // Validate the block payload commitment for non-genesis DAC.
-                            if !cert.is_genesis() && cert.leaf_commitment() != proposal.block_header.payload_commitment() {
                                 error!("Block payload commitment does not equal parent commitment");
->>>>>>> 12a60a1d
                                 return false;
                             }
                             let vote =
@@ -749,14 +740,9 @@
                     let leaf = Leaf {
                         view_number: view,
                         justify_qc: justify_qc.clone(),
-<<<<<<< HEAD
                         parent_commitment: justify_qc.get_data().leaf_commit,
-                        deltas: Right(proposal.data.block_commitment),
-=======
-                        parent_commitment: justify_qc.leaf_commitment(),
                         block_header: proposal.data.block_header,
                         block_payload: None,
->>>>>>> 12a60a1d
                         rejected: Vec::new(),
                         timestamp: time::OffsetDateTime::now_utc().unix_timestamp_nanos(),
                         proposer_id: sender.to_bytes(),
