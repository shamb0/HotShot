--- conflicted
+++ resolved
@@ -27,10 +27,6 @@
     pub_key: VerKey,
 }
 
-<<<<<<< HEAD
-#[allow(clippy::incorrect_partial_ord_impl_on_ord_type)]
-=======
->>>>>>> f4197f9d
 impl PartialOrd for BLSPubKey {
     fn partial_cmp(&self, other: &Self) -> Option<Ordering> {
         let self_bytes = &self.pub_key.to_string();
