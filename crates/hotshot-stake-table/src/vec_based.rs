//! A vector based stake table implementation. The commitment is the rescue hash of the list of (key, amount) pairs;

use crate::{
    config::STAKE_TABLE_CAPACITY,
    utils::{u256_to_field, ToFields},
};
use ark_std::{collections::HashMap, hash::Hash, rand::SeedableRng};
use digest::crypto_common::rand_core::CryptoRngCore;
use ethereum_types::{U256, U512};
use hotshot_types::traits::stake_table::{SnapshotVersion, StakeTableError, StakeTableScheme};
use jf_primitives::{
    crhf::{VariableLengthRescueCRHF, CRHF},
    rescue::RescueParameter,
};
use serde::{Deserialize, Serialize};

pub mod config;

#[derive(Debug, Clone, PartialEq, Eq, Serialize, Deserialize)]
struct StakeTableSnapshot<K1, K2> {
    pub bls_keys: Vec<K1>,
    pub schnorr_keys: Vec<K2>,
    pub stake_amount: Vec<U256>,
}

impl<K1, K2> Default for StakeTableSnapshot<K1, K2> {
    fn default() -> Self {
        Self {
            bls_keys: vec![],
            schnorr_keys: vec![],
            stake_amount: vec![],
        }
    }
}

/// Locally maintained stake table, generic over public key type `K`.
/// Whose commitment is a rescue hash of all key-value pairs over field `F`.
/// NOTE: the commitment is only available for the finalized versions, and is
/// computed only once when it's finalized.
#[derive(Debug, Clone, PartialEq, Eq, Serialize, Deserialize)]
pub struct StakeTable<K1, K2, F>
where
    K1: Eq + Hash + Clone + ToFields<F>,
    K2: Eq + Hash + Clone + Default + ToFields<F>,
    F: RescueParameter,
{
    /// The most up-to-date stake table, where the incoming transactions shall be performed on.
    head: StakeTableSnapshot<K1, K2>,
    /// The snapshot of stake table at the beginning of the current epoch
    epoch_start: StakeTableSnapshot<K1, K2>,
    /// The stake table used for leader election.
    last_epoch_start: StakeTableSnapshot<K1, K2>,

    /// Total stakes for different versions
    head_total_stake: U256,
    epoch_start_total_stake: U256,
    last_epoch_start_total_stake: U256,

    /// We only support committing the finalized versions.
    /// Commitment for a finalized version is a triple where
    ///  - First item is the rescue hash of the bls keys
    ///  - Second item is the rescue hash of the Schnorr keys
    ///  - Third item is the rescue hash of all the stake amounts
    epoch_start_comm: (F, F, F),
    last_epoch_start_comm: (F, F, F),

    /// The mapping from public keys to their location in the Merkle tree.
    #[serde(skip)]
    bls_mapping: HashMap<K1, usize>,
}

impl<K1, K2, F> StakeTableScheme for StakeTable<K1, K2, F>
where
    K1: Eq + Hash + Clone + ToFields<F>,
    K2: Eq + Hash + Clone + Default + ToFields<F>,
    F: RescueParameter,
{
    /// The stake table is indexed by BLS key
    type Key = K1;
    /// The auxiliary information is the associated Schnorr key
    type Aux = K2;
    type Amount = U256;
    type Commitment = (F, F, F);
    type LookupProof = ();
    // TODO(Chengyu): Can we make it references?
    type IntoIter = <Vec<(K1, U256, K2)> as ark_std::iter::IntoIterator>::IntoIter;

    fn register(
        &mut self,
        new_key: Self::Key,
        amount: Self::Amount,
        aux: Self::Aux,
    ) -> Result<(), StakeTableError> {
        match self.bls_mapping.get(&new_key) {
            Some(_) => Err(StakeTableError::ExistingKey),
            None => {
                let pos = self.bls_mapping.len();
                self.head.bls_keys.push(new_key.clone());
                self.head.schnorr_keys.push(aux);
                self.head.stake_amount.push(amount);
                self.head_total_stake += amount;
                self.bls_mapping.insert(new_key, pos);
                Ok(())
            }
        }
    }

    fn deregister(&mut self, existing_key: &Self::Key) -> Result<(), StakeTableError> {
        match self.bls_mapping.get(existing_key) {
            Some(pos) => {
                self.head_total_stake -= self.head.stake_amount[*pos];
                self.head.stake_amount[*pos] = U256::zero();
                Ok(())
            }
            None => Err(StakeTableError::KeyNotFound),
        }
    }

    fn commitment(&self, version: SnapshotVersion) -> Result<Self::Commitment, StakeTableError> {
        match version {
            // IMPORTANT: we don't support committing the head version b/c it's not finalized.
            SnapshotVersion::EpochStart => Ok(self.epoch_start_comm),
            SnapshotVersion::LastEpochStart => Ok(self.last_epoch_start_comm),
            _ => Err(StakeTableError::SnapshotUnsupported),
        }
    }

    fn total_stake(&self, version: SnapshotVersion) -> Result<Self::Amount, StakeTableError> {
        match version {
            SnapshotVersion::Head => Ok(self.head_total_stake),
            SnapshotVersion::EpochStart => Ok(self.epoch_start_total_stake),
            SnapshotVersion::LastEpochStart => Ok(self.last_epoch_start_total_stake),
            SnapshotVersion::BlockNum(_) => Err(StakeTableError::SnapshotUnsupported),
        }
    }

    fn len(&self, version: SnapshotVersion) -> Result<usize, StakeTableError> {
        Ok(self.get_version(version)?.bls_keys.len())
    }

    fn contains_key(&self, key: &Self::Key) -> bool {
        self.bls_mapping.contains_key(key)
    }

    fn lookup(
        &self,
        version: SnapshotVersion,
        key: &Self::Key,
    ) -> Result<Self::Amount, StakeTableError> {
        let table = self.get_version(version)?;
        let pos = self.lookup_pos(key)?;
        if pos >= table.bls_keys.len() {
            Err(StakeTableError::KeyNotFound)
        } else {
            Ok(table.stake_amount[pos])
        }
    }

    fn lookup_with_proof(
        &self,
        version: SnapshotVersion,
        key: &Self::Key,
    ) -> Result<(Self::Amount, Self::LookupProof), StakeTableError> {
        let amount = self.lookup(version, key)?;
        Ok((amount, ()))
    }

    fn lookup_with_aux_and_proof(
        &self,
        version: SnapshotVersion,
        key: &Self::Key,
    ) -> Result<(Self::Amount, Self::Aux, Self::LookupProof), StakeTableError> {
        let table = self.get_version(version)?;
        let pos = self.lookup_pos(key)?;
        if pos >= table.bls_keys.len() {
            Err(StakeTableError::KeyNotFound)
        } else {
            Ok((table.stake_amount[pos], table.schnorr_keys[pos].clone(), ()))
        }
    }

    fn update(
        &mut self,
        key: &Self::Key,
        delta: Self::Amount,
        negative: bool,
    ) -> Result<Self::Amount, StakeTableError> {
        let pos = self.lookup_pos(key)?;
        if negative {
            if delta > self.head.stake_amount[pos] {
                return Err(StakeTableError::InsufficientFund);
            }
            self.head_total_stake -= delta;
            self.head.stake_amount[pos] -= delta;
        } else {
            self.head_total_stake += delta;
            self.head.stake_amount[pos] += delta;
        }
        Ok(self.head.stake_amount[pos])
    }

    fn sample(
        &self,
        rng: &mut (impl SeedableRng + CryptoRngCore),
    ) -> Option<(&Self::Key, &Self::Amount)> {
        let mut bytes = [0u8; 64];
        rng.fill_bytes(&mut bytes);
        let r = U512::from_big_endian(&bytes);
        let m = U512::from(self.last_epoch_start_total_stake);
        let mut pos: U256 = (r % m).try_into().unwrap(); // won't fail
        let idx = 0;
        while pos > self.last_epoch_start.stake_amount[idx] {
            pos -= self.last_epoch_start.stake_amount[idx];
        }
        Some((
            &self.last_epoch_start.bls_keys[idx],
            &self.last_epoch_start.stake_amount[idx],
        ))
    }

    fn try_iter(&self, version: SnapshotVersion) -> Result<Self::IntoIter, StakeTableError> {
        let table = self.get_version(version)?;
        let owned = (0..table.bls_keys.len())
            .map(|i| {
                (
                    table.bls_keys[i].clone(),
                    table.stake_amount[i],
                    table.schnorr_keys[i].clone(),
                )
            })
            .collect::<Vec<_>>();
        Ok(owned.into_iter())
    }
}

impl<K1, K2, F> StakeTable<K1, K2, F>
where
    K1: Eq + Hash + Clone + ToFields<F>,
    K2: Eq + Hash + Clone + Default + ToFields<F>,
    F: RescueParameter,
{
    /// Initiating an empty stake table.
    pub fn new() -> Self {
        let bls_comm_preimage =
            vec![F::default(); STAKE_TABLE_CAPACITY * <K1 as ToFields<F>>::SIZE];
        let default_bls_comm =
            VariableLengthRescueCRHF::<F, 1>::evaluate(&bls_comm_preimage).unwrap()[0];
        let schnorr_comm_preimage =
            vec![F::default(); STAKE_TABLE_CAPACITY * <K2 as ToFields<F>>::SIZE];
        let default_schnorr_comm =
            VariableLengthRescueCRHF::<F, 1>::evaluate(&schnorr_comm_preimage).unwrap()[0];
        let stake_comm_preimage = vec![F::default(); STAKE_TABLE_CAPACITY];
        let default_stake_comm =
            VariableLengthRescueCRHF::<F, 1>::evaluate(&stake_comm_preimage).unwrap()[0];
        let default_comm = (default_bls_comm, default_schnorr_comm, default_stake_comm);
        Self {
            head: StakeTableSnapshot::default(),
            epoch_start: StakeTableSnapshot::default(),
            last_epoch_start: StakeTableSnapshot::default(),
            head_total_stake: U256::zero(),
            epoch_start_total_stake: U256::zero(),
            last_epoch_start_total_stake: U256::zero(),
            bls_mapping: HashMap::new(),
            epoch_start_comm: default_comm,
            last_epoch_start_comm: default_comm,
        }
    }

    /// Update the stake table when the epoch number advances, should be manually called.
    pub fn advance(&mut self) {
        // Could we avoid this `clone()`?
        self.last_epoch_start = self.epoch_start.clone();
        self.last_epoch_start_total_stake = self.epoch_start_total_stake;
        self.last_epoch_start_comm = self.epoch_start_comm;
        self.epoch_start = self.head.clone();
        self.epoch_start_total_stake = self.head_total_stake;
        self.epoch_start_comm = self.compute_head_comm();
    }

    /// Set the stake withheld by `key` to be `value`.
    /// Return the previous stake if succeed.
    pub fn set_value(&mut self, key: &K1, value: U256) -> Result<U256, StakeTableError> {
        match self.bls_mapping.get(key) {
            Some(pos) => {
                let old_value = self.head.stake_amount[*pos];
                self.head.stake_amount[*pos] = value;
                self.head_total_stake -= old_value;
                self.head_total_stake += value;
                Ok(old_value)
            }
            None => Err(StakeTableError::KeyNotFound),
        }
    }

    /// Helper function to recompute the stake table commitment for head version
    /// Commitment of a stake table is a triple (bls_keys_comm, schnorr_keys_comm, stake_amount_comm)
    /// TODO(Chengyu): The BLS verification keys doesn't implement Default. Thus we directly pad with `F::default()`.
    fn compute_head_comm(&mut self) -> (F, F, F) {
        let padding_len = STAKE_TABLE_CAPACITY - self.head.bls_keys.len();
        // Compute rescue hash for bls keys
        let mut bls_comm_preimage = self
            .head
            .bls_keys
            .iter()
            .flat_map(|key| key.to_fields())
            .collect::<Vec<_>>();
        bls_comm_preimage.resize(
            STAKE_TABLE_CAPACITY * <K1 as ToFields<F>>::SIZE,
            F::default(),
        );
        let bls_comm = VariableLengthRescueCRHF::<F, 1>::evaluate(bls_comm_preimage).unwrap()[0];

        // Compute rescue hash for Schnorr keys
        let schnorr_comm_preimage = self
            .head
            .schnorr_keys
            .iter()
            .chain(ark_std::iter::repeat(&K2::default()).take(padding_len))
            .flat_map(|key| key.to_fields())
            .collect::<Vec<_>>();
        let schnorr_comm =
            VariableLengthRescueCRHF::<F, 1>::evaluate(schnorr_comm_preimage).unwrap()[0];

        // Compute rescue hash for stake amounts
        let mut stake_comm_preimage = self
            .head
            .stake_amount
            .iter()
            .map(|x| u256_to_field(x))
            .collect::<Vec<_>>();
        stake_comm_preimage.resize(STAKE_TABLE_CAPACITY, F::default());
        let stake_comm =
            VariableLengthRescueCRHF::<F, 1>::evaluate(stake_comm_preimage).unwrap()[0];
        (bls_comm, schnorr_comm, stake_comm)
    }

    /// Return the index of a given key.
    /// Err if the key doesn't exists
    fn lookup_pos(&self, key: &K1) -> Result<usize, StakeTableError> {
        match self.bls_mapping.get(key) {
            Some(pos) => Ok(*pos),
            None => Err(StakeTableError::KeyNotFound),
        }
    }

    fn get_version(
        &self,
        version: SnapshotVersion,
    ) -> Result<&StakeTableSnapshot<K1, K2>, StakeTableError> {
        match version {
            SnapshotVersion::Head => Ok(&self.head),
            SnapshotVersion::EpochStart => Ok(&self.epoch_start),
            SnapshotVersion::LastEpochStart => Ok(&self.last_epoch_start),
            SnapshotVersion::BlockNum(_) => Err(StakeTableError::SnapshotUnsupported),
        }
    }
}

impl<K1, K2, F> Default for StakeTable<K1, K2, F>
where
    K1: Eq + Hash + Clone + ToFields<F>,
    K2: Eq + Hash + Clone + Default + ToFields<F>,
    F: RescueParameter,
{
    fn default() -> Self {
        Self::new()
    }
}

#[cfg(test)]
mod tests {
    use super::config::{FieldType as F, QCVerKey, StateVerKey};
    use super::StakeTable;
    use ark_std::{rand::SeedableRng, vec::Vec};
    use ethereum_types::U256;
    use hotshot_types::traits::stake_table::{SnapshotVersion, StakeTableError, StakeTableScheme};
    use jf_primitives::signatures::bls_over_bn254::BLSOverBN254CurveSignatureScheme;
    use jf_primitives::signatures::{SchnorrSignatureScheme, SignatureScheme};

    #[test]
    fn crypto_test_stake_table() -> Result<(), StakeTableError> {
<<<<<<< HEAD
        let mut st = StakeTable::<BLSVerKey, SchnorrVerKey, F>::new();
=======
        let mut st = StakeTable::<QCVerKey, StateVerKey, F>::new();
>>>>>>> 75b45c1a
        let mut prng = jf_utils::test_rng();
        let keys = (0..10)
            .map(|_| {
                (
                    BLSOverBN254CurveSignatureScheme::key_gen(&(), &mut prng)
                        .unwrap()
                        .1,
                    SchnorrSignatureScheme::key_gen(&(), &mut prng).unwrap().1,
                )
            })
            .collect::<Vec<_>>();
        assert_eq!(st.total_stake(SnapshotVersion::Head)?, U256::from(0));

        // Registering keys
        keys.iter()
            .take(4)
            .for_each(|key| st.register(key.0, U256::from(100), key.1.clone()).unwrap());
        assert_eq!(st.total_stake(SnapshotVersion::Head)?, U256::from(400));
        assert_eq!(st.total_stake(SnapshotVersion::EpochStart)?, U256::from(0));
        assert_eq!(
            st.total_stake(SnapshotVersion::LastEpochStart)?,
            U256::from(0)
        );
        // set to zero for futher sampling test
        assert_eq!(
            st.set_value(&keys[1].0, U256::from(0)).unwrap(),
            U256::from(100)
        );
        st.advance();
        keys.iter()
            .skip(4)
            .take(3)
            .for_each(|key| st.register(key.0, U256::from(100), key.1.clone()).unwrap());
        assert_eq!(st.total_stake(SnapshotVersion::Head)?, U256::from(600));
        assert_eq!(
            st.total_stake(SnapshotVersion::EpochStart)?,
            U256::from(300)
        );
        assert_eq!(
            st.total_stake(SnapshotVersion::LastEpochStart)?,
            U256::from(0)
        );
        st.advance();
        keys.iter()
            .skip(7)
            .for_each(|key| st.register(key.0, U256::from(100), key.1.clone()).unwrap());
        assert_eq!(st.total_stake(SnapshotVersion::Head)?, U256::from(900));
        assert_eq!(
            st.total_stake(SnapshotVersion::EpochStart)?,
            U256::from(600)
        );
        assert_eq!(
            st.total_stake(SnapshotVersion::LastEpochStart)?,
            U256::from(300)
        );

        // No duplicate register
        assert!(st
            .register(keys[0].0, U256::from(100), keys[0].1.clone())
            .is_err());
        // The 9-th key is still in head stake table
        assert!(st.lookup(SnapshotVersion::EpochStart, &keys[9].0).is_err());
        assert!(st.lookup(SnapshotVersion::EpochStart, &keys[5].0).is_ok());
        // The 6-th key is still frozen
        assert!(st
            .lookup(SnapshotVersion::LastEpochStart, &keys[6].0)
            .is_err());
        assert!(st
            .lookup(SnapshotVersion::LastEpochStart, &keys[2].0)
            .is_ok());

        // Set value shall return the old value
        assert_eq!(
            st.set_value(&keys[0].0, U256::from(101)).unwrap(),
            U256::from(100)
        );
        assert_eq!(st.total_stake(SnapshotVersion::Head)?, U256::from(901));
        assert_eq!(
            st.total_stake(SnapshotVersion::EpochStart)?,
            U256::from(600)
        );

        // Update that results in a negative stake
        assert!(st.update(&keys[0].0, U256::from(1000), true).is_err());
        // Update should return the updated stake
        assert_eq!(
            st.update(&keys[0].0, U256::from(1), true).unwrap(),
            U256::from(100)
        );
        assert_eq!(
            st.update(&keys[0].0, U256::from(100), false).unwrap(),
            U256::from(200)
        );

        // Commitment test
        assert!(st.commitment(SnapshotVersion::Head).is_err());
        assert!(st.commitment(SnapshotVersion::EpochStart).is_ok());
        assert!(st.commitment(SnapshotVersion::LastEpochStart).is_ok());

        // Random test for sampling keys
        let mut rng = rand_chacha::ChaCha20Rng::seed_from_u64(41u64);
        for _ in 0..100 {
            let (_key, value) = st.sample(&mut rng).unwrap();
            // Sampled keys should have positive stake
            assert!(value > &U256::from(0));
        }

        // Test for try_iter
        for (i, (k1, _, k2)) in st.try_iter(SnapshotVersion::Head).unwrap().enumerate() {
            assert_eq!((k1, k2), keys[i]);
        }

        Ok(())
    }
}<|MERGE_RESOLUTION|>--- conflicted
+++ resolved
@@ -379,11 +379,7 @@
 
     #[test]
     fn crypto_test_stake_table() -> Result<(), StakeTableError> {
-<<<<<<< HEAD
-        let mut st = StakeTable::<BLSVerKey, SchnorrVerKey, F>::new();
-=======
         let mut st = StakeTable::<QCVerKey, StateVerKey, F>::new();
->>>>>>> 75b45c1a
         let mut prng = jf_utils::test_rng();
         let keys = (0..10)
             .map(|_| {
