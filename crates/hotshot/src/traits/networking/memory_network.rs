//! In memory network simulator
//!
//! This module provides an in-memory only simulation of an actual network, useful for unit and
//! integration tests.

use super::{FailedToSerializeSnafu, NetworkError, NetworkReliability, NetworkingMetricsValue};
use crate::NodeImplementation;
use async_compatibility_layer::{
    art::async_spawn,
    channel::{bounded, Receiver, SendError, Sender},
};
use async_lock::{Mutex, RwLock};
use async_trait::async_trait;
use bincode::Options;
use dashmap::DashMap;
use futures::StreamExt;
use hotshot_task::{boxed_sync, BoxSyncFuture};
use hotshot_types::{
    message::{Message, MessageKind},
    traits::{
        election::Membership,
        network::{
            CommunicationChannel, ConnectedNetwork, NetworkMsg, TestableChannelImplementation,
            TestableNetworkingImplementation, TransmitType, ViewMessage,
        },
        node_implementation::NodeType,
        signature_key::SignatureKey,
    },
};
use hotshot_utils::bincode::bincode_opts;
use rand::Rng;
use snafu::ResultExt;
use std::{
    collections::BTreeSet,
    fmt::Debug,
    marker::PhantomData,
    sync::{
        atomic::{AtomicUsize, Ordering},
        Arc,
    },
};
use tracing::{debug, error, info, info_span, instrument, trace, warn, Instrument};

/// Shared state for in-memory mock networking.
///
/// This type is responsible for keeping track of the channels to each [`MemoryNetwork`], and is
/// used to group the [`MemoryNetwork`] instances.
#[derive(custom_debug::Debug)]
pub struct MasterMap<M: NetworkMsg, K: SignatureKey> {
    /// The list of `MemoryNetwork`s
    #[debug(skip)]
    map: DashMap<K, MemoryNetwork<M, K>>,
    /// The id of this `MemoryNetwork` cluster
    id: u64,
}

impl<M: NetworkMsg, K: SignatureKey> MasterMap<M, K> {
    /// Create a new, empty, `MasterMap`
    #[must_use]
    pub fn new() -> Arc<MasterMap<M, K>> {
        Arc::new(MasterMap {
            map: DashMap::new(),
            id: rand::thread_rng().gen(),
        })
    }
}

/// Internal enum for combining streams
enum Combo<T> {
    /// Direct message
    Direct(T),
    /// Broadcast message
    Broadcast(T),
}

/// Internal state for a `MemoryNetwork` instance
#[derive(Debug)]
struct MemoryNetworkInner<M: NetworkMsg, K: SignatureKey> {
    /// Input for broadcast messages
    broadcast_input: RwLock<Option<Sender<Vec<u8>>>>,
    /// Input for direct messages
    direct_input: RwLock<Option<Sender<Vec<u8>>>>,
    /// Output for broadcast messages
    broadcast_output: Mutex<Receiver<M>>,
    /// Output for direct messages
    direct_output: Mutex<Receiver<M>>,
    /// The master map
    master_map: Arc<MasterMap<M, K>>,

    /// Count of messages that are in-flight (send but not processed yet)
    in_flight_message_count: AtomicUsize,

    /// The networking metrics we're keeping track of
<<<<<<< HEAD
    metrics: NetworkingMetricsValue,
=======
    metrics: NetworkingMetrics,

    /// config to introduce unreliability to the network
    reliability_config: Option<Arc<RwLock<dyn 'static + NetworkReliability>>>,
>>>>>>> 3fc6194d
}

/// In memory only network simulator.
///
/// This provides an in memory simulation of a networking implementation, allowing nodes running on
/// the same machine to mock networking while testing other functionality.
///
/// Under the hood, this simply maintains mpmc channels to every other `MemoryNetwork` insane of the
/// same group.
#[derive(Clone)]
pub struct MemoryNetwork<M: NetworkMsg, K: SignatureKey> {
    /// The actual internal state
    inner: Arc<MemoryNetworkInner<M, K>>,
}

impl<M: NetworkMsg, K: SignatureKey> Debug for MemoryNetwork<M, K> {
    fn fmt(&self, f: &mut std::fmt::Formatter<'_>) -> std::fmt::Result {
        f.debug_struct("MemoryNetwork")
            .field("inner", &"inner")
            .finish()
    }
}

impl<M: NetworkMsg, K: SignatureKey> MemoryNetwork<M, K> {
    /// Creates a new `MemoryNetwork` and hooks it up to the group through the provided `MasterMap`
    #[instrument(skip(metrics))]
    pub fn new(
        pub_key: K,
        metrics: NetworkingMetricsValue,
        master_map: Arc<MasterMap<M, K>>,
        reliability_config: Option<Arc<RwLock<dyn 'static + NetworkReliability>>>,
    ) -> MemoryNetwork<M, K> {
        info!("Attaching new MemoryNetwork");
        let (broadcast_input, broadcast_task_recv) = bounded(128);
        let (direct_input, direct_task_recv) = bounded(128);
        let (broadcast_task_send, broadcast_output) = bounded(128);
        let (direct_task_send, direct_output) = bounded(128);
        let in_flight_message_count = AtomicUsize::new(0);
        trace!("Channels open, spawning background task");

        async_spawn(
            async move {
                debug!("Starting background task");
                // direct input is right stream
                let direct = direct_task_recv.into_stream().map(Combo::<Vec<u8>>::Direct);
                // broadcast input is left stream
                let broadcast = broadcast_task_recv
                    .into_stream()
                    .map(Combo::<Vec<u8>>::Broadcast);
                // Combine the streams
                let mut combined = futures::stream::select(direct, broadcast);
                trace!("Entering processing loop");
                while let Some(message) = combined.next().await {
                    match message {
                        Combo::Direct(vec) => {
                            trace!(?vec, "Incoming direct message");
                            // Attempt to decode message
                            let x = bincode_opts().deserialize(&vec);
                            match x {
                                Ok(x) => {
                                    let dts = direct_task_send.clone();
                                    let res = dts.send(x).await;
                                    if res.is_ok() {
                                        trace!("Passed message to output queue");
                                    } else {
                                        error!("Output queue receivers are shutdown");
                                    }
                                }
                                Err(e) => {
                                    warn!(?e, "Failed to decode incoming message, skipping");
                                }
                            }
                        }
                        Combo::Broadcast(vec) => {
                            trace!(?vec, "Incoming broadcast message");
                            // Attempt to decode message
                            let x = bincode_opts().deserialize(&vec);
                            match x {
                                Ok(x) => {
                                    let bts = broadcast_task_send.clone();
                                    let res = bts.send(x).await;
                                    if res.is_ok() {
                                        trace!("Passed message to output queue");
                                    } else {
                                        warn!("dropping packet!");
                                    }
                                }
                                Err(e) => {
                                    warn!(?e, "Failed to decode incoming message, skipping");
                                }
                            }
                        }
                    }
                }
                warn!("Stream shutdown");
            }
            .instrument(info_span!("MemoryNetwork Background task", map = ?master_map)),
        );
        trace!("Notifying other networks of the new connected peer");
        trace!("Task spawned, creating MemoryNetwork");
        let mn = MemoryNetwork {
            inner: Arc::new(MemoryNetworkInner {
                broadcast_input: RwLock::new(Some(broadcast_input)),
                direct_input: RwLock::new(Some(direct_input)),
                broadcast_output: Mutex::new(broadcast_output),
                direct_output: Mutex::new(direct_output),
                master_map: master_map.clone(),
                in_flight_message_count,
<<<<<<< HEAD
                metrics,
=======
                metrics: NetworkingMetrics::new(&*metrics),
                reliability_config,
>>>>>>> 3fc6194d
            }),
        };
        master_map.map.insert(pub_key, mn.clone());
        trace!("Master map updated");

        mn
    }

    /// Send a [`Vec<u8>`] message to the inner `broadcast_input`
    async fn broadcast_input(&self, message: Vec<u8>) -> Result<(), SendError<Vec<u8>>> {
        self.inner
            .in_flight_message_count
            .fetch_add(1, Ordering::Relaxed);
        let input = self.inner.broadcast_input.read().await;
        if let Some(input) = &*input {
            self.inner.metrics.outgoing_broadcast_message_count.add(1);
            input.send(message).await
        } else {
            Err(SendError(message))
        }
    }

    /// Send a [`Vec<u8>`] message to the inner `direct_input`
    async fn direct_input(&self, message: Vec<u8>) -> Result<(), SendError<Vec<u8>>> {
        self.inner
            .in_flight_message_count
            .fetch_add(1, Ordering::Relaxed);
        let input = self.inner.direct_input.read().await;
        if let Some(input) = &*input {
            self.inner.metrics.outgoing_direct_message_count.add(1);
            input.send(message).await
        } else {
            Err(SendError(message))
        }
    }
}

impl<TYPES: NodeType, I: NodeImplementation<TYPES>>
    TestableNetworkingImplementation<TYPES, Message<TYPES, I>>
    for MemoryNetwork<Message<TYPES, I>, TYPES::SignatureKey>
{
    fn generator(
        _expected_node_count: usize,
        _num_bootstrap: usize,
        _network_id: usize,
        _da_committee_size: usize,
        _is_da: bool,
    ) -> Box<dyn Fn(u64) -> Self + 'static> {
        let master: Arc<_> = MasterMap::new();
        Box::new(move |node_id| {
            let privkey = TYPES::SignatureKey::generated_from_seed_indexed([0u8; 32], node_id).1;
            let pubkey = TYPES::SignatureKey::from_private(&privkey);
            MemoryNetwork::new(pubkey, NetworkingMetricsValue::new(), master.clone(), None)
        })
    }

    fn in_flight_message_count(&self) -> Option<usize> {
        Some(self.inner.in_flight_message_count.load(Ordering::Relaxed))
    }
}

// TODO instrument these functions
#[async_trait]
impl<M: NetworkMsg, K: SignatureKey + 'static> ConnectedNetwork<M, K> for MemoryNetwork<M, K> {
    #[instrument(name = "MemoryNetwork::ready_blocking")]
    async fn wait_for_ready(&self) {}

    #[instrument(name = "MemoryNetwork::ready_nonblocking")]
    async fn is_ready(&self) -> bool {
        true
    }

    #[instrument(name = "MemoryNetwork::shut_down")]
    fn shut_down<'a, 'b>(&'a self) -> BoxSyncFuture<'b, ()>
    where
        'a: 'b,
        Self: 'b,
    {
        let closure = async move {
            *self.inner.broadcast_input.write().await = None;
            *self.inner.direct_input.write().await = None;
        };
        boxed_sync(closure)
    }

    #[instrument(name = "MemoryNetwork::broadcast_message")]
    async fn broadcast_message(
        &self,
        message: M,
        recipients: BTreeSet<K>,
    ) -> Result<(), NetworkError> {
        debug!(?message, "Broadcasting message");
        // Bincode the message
        let vec = bincode_opts()
            .serialize(&message)
            .context(FailedToSerializeSnafu)?;
        trace!("Message bincoded, sending");
        for node in &self.inner.master_map.map {
            // TODO delay/drop etc here
            let (key, node) = node.pair();
            if !recipients.contains(key) {
                continue;
            }
            trace!(?key, "Sending message to node");
<<<<<<< HEAD
            let res = node.broadcast_input(vec.clone()).await;
            match res {
                Ok(_) => {
                    self.inner.metrics.outgoing_broadcast_message_count.add(1);
                    trace!(?key, "Delivered message to remote");
=======
            if let Some(r) = &self.inner.reliability_config {
                let config = r.read().await;
                {
                    let node2 = node.clone();
                    let fut = config.chaos_send_msg(
                        vec.clone(),
                        Arc::new(move |msg: Vec<u8>| {
                            let node3 = (node2).clone();
                            boxed_sync(async move {
                                let _res = node3.broadcast_input(msg).await;
                                // NOTE we're dropping metrics here but this is only for testing
                                // purposes. I think that should be okay
                            })
                        }),
                    );
                    async_spawn(fut);
>>>>>>> 3fc6194d
                }
            } else {
                let res = node.broadcast_input(vec.clone()).await;
                match res {
                    Ok(_) => {
                        self.inner.metrics.outgoing_message_count.add(1);
                        trace!(?key, "Delivered message to remote");
                    }
                    Err(e) => {
                        self.inner.metrics.message_failed_to_send.add(1);
                        warn!(?e, ?key, "Error sending broadcast message to node");
                    }
                }
            }
        }
        Ok(())
    }

    #[instrument(name = "MemoryNetwork::direct_message")]
    async fn direct_message(&self, message: M, recipient: K) -> Result<(), NetworkError> {
        debug!(?message, ?recipient, "Sending direct message");
        // Bincode the message
        let vec = bincode_opts()
            .serialize(&message)
            .context(FailedToSerializeSnafu)?;
        trace!("Message bincoded, finding recipient");
        if let Some(node) = self.inner.master_map.map.get(&recipient) {
<<<<<<< HEAD
            let node = node.value();
            let res = node.direct_input(vec).await;
            match res {
                Ok(_) => {
                    self.inner.metrics.outgoing_direct_message_count.add(1);
                    trace!(?recipient, "Delivered message to remote");
                    Ok(())
=======
            let node = node.value().clone();
            if let Some(r) = &self.inner.reliability_config {
                let config = r.read().await;
                {
                    let fut = config.chaos_send_msg(
                        vec.clone(),
                        Arc::new(move |msg: Vec<u8>| {
                            let node2 = node.clone();
                            boxed_sync(async move {
                                let _res = node2.broadcast_input(msg).await;
                                // NOTE we're dropping metrics here but this is only for testing
                                // purposes. I think that should be okay
                            })
                        }),
                    );
                    async_spawn(fut);
>>>>>>> 3fc6194d
                }
                Ok(())
            } else {
                let res = node.direct_input(vec).await;
                match res {
                    Ok(_) => {
                        self.inner.metrics.outgoing_message_count.add(1);
                        trace!(?recipient, "Delivered message to remote");
                        Ok(())
                    }
                    Err(e) => {
                        self.inner.metrics.message_failed_to_send.add(1);
                        warn!(?e, ?recipient, "Error delivering direct message");
                        Err(NetworkError::CouldNotDeliver)
                    }
                }
            }
        } else {
            self.inner.metrics.message_failed_to_send.add(1);
            warn!(
                "{:#?} {:#?} {:#?}",
                recipient, self.inner.master_map.map, "Node does not exist in map"
            );
            Err(NetworkError::NoSuchNode)
        }
    }

    #[instrument(name = "MemoryNetwork::recv_msgs", skip_all)]
    fn recv_msgs<'a, 'b>(
        &'a self,
        transmit_type: TransmitType,
    ) -> BoxSyncFuture<'b, Result<Vec<M>, NetworkError>>
    where
        'a: 'b,
        Self: 'b,
    {
        let closure = async move {
            match transmit_type {
                TransmitType::Direct => {
                    let ret = self
                        .inner
                        .direct_output
                        .lock()
                        .await
                        .drain_at_least_one()
                        .await
                        .map_err(|_x| NetworkError::ShutDown)?;
                    self.inner
                        .in_flight_message_count
                        .fetch_sub(ret.len(), Ordering::Relaxed);
                    self.inner
                        .metrics
                        .incoming_direct_message_count
                        .add(ret.len());
                    Ok(ret)
                }
                TransmitType::Broadcast => {
                    let ret = self
                        .inner
                        .broadcast_output
                        .lock()
                        .await
                        .drain_at_least_one()
                        .await
                        .map_err(|_x| NetworkError::ShutDown)?;
                    self.inner
                        .in_flight_message_count
                        .fetch_sub(ret.len(), Ordering::Relaxed);
                    self.inner
                        .metrics
                        .incoming_broadcast_message_count
                        .add(ret.len());
                    Ok(ret)
                }
            }
        };
        boxed_sync(closure)
    }
}

/// memory identity communication channel
#[derive(Clone, Debug)]
pub struct MemoryCommChannel<
    TYPES: NodeType,
    I: NodeImplementation<TYPES>,
    MEMBERSHIP: Membership<TYPES>,
>(
    Arc<MemoryNetwork<Message<TYPES, I>, TYPES::SignatureKey>>,
    PhantomData<(I, MEMBERSHIP)>,
);

impl<TYPES: NodeType, I: NodeImplementation<TYPES>, MEMBERSHIP: Membership<TYPES>>
    MemoryCommChannel<TYPES, I, MEMBERSHIP>
{
    /// create new communication channel
    #[must_use]
    pub fn new(network: Arc<MemoryNetwork<Message<TYPES, I>, TYPES::SignatureKey>>) -> Self {
        Self(network, PhantomData)
    }
}

impl<TYPES: NodeType, I: NodeImplementation<TYPES>, MEMBERSHIP: Membership<TYPES>>
    TestableNetworkingImplementation<TYPES, Message<TYPES, I>>
    for MemoryCommChannel<TYPES, I, MEMBERSHIP>
where
    MessageKind<TYPES, I>: ViewMessage<TYPES>,
{
    fn generator(
        expected_node_count: usize,
        num_bootstrap: usize,
        network_id: usize,
        da_committee_size: usize,
        is_da: bool,
    ) -> Box<dyn Fn(u64) -> Self + 'static> {
        let generator = <MemoryNetwork<
            Message<TYPES, I>,
            TYPES::SignatureKey,
        > as TestableNetworkingImplementation<_, _>>::generator(
            expected_node_count,
            num_bootstrap,
            network_id,
            da_committee_size,
            is_da
        );
        Box::new(move |node_id| Self(generator(node_id).into(), PhantomData))
    }

    fn in_flight_message_count(&self) -> Option<usize> {
        Some(self.0.inner.in_flight_message_count.load(Ordering::Relaxed))
    }
}

#[async_trait]
impl<TYPES: NodeType, I: NodeImplementation<TYPES>, MEMBERSHIP: Membership<TYPES>>
    CommunicationChannel<TYPES, Message<TYPES, I>, MEMBERSHIP>
    for MemoryCommChannel<TYPES, I, MEMBERSHIP>
where
    MessageKind<TYPES, I>: ViewMessage<TYPES>,
{
    type NETWORK = MemoryNetwork<Message<TYPES, I>, TYPES::SignatureKey>;

    async fn wait_for_ready(&self) {
        self.0.wait_for_ready().await;
    }

    async fn is_ready(&self) -> bool {
        self.0.is_ready().await
    }

    fn shut_down<'a, 'b>(&'a self) -> BoxSyncFuture<'b, ()>
    where
        'a: 'b,
        Self: 'b,
    {
        let closure = async move {
            self.0.shut_down().await;
        };
        boxed_sync(closure)
    }

    async fn broadcast_message(
        &self,
        message: Message<TYPES, I>,
        election: &MEMBERSHIP,
    ) -> Result<(), NetworkError> {
        let recipients = <MEMBERSHIP as Membership<TYPES>>::get_committee(
            election,
            message.kind.get_view_number(),
        );
        self.0.broadcast_message(message, recipients).await
    }

    async fn direct_message(
        &self,
        message: Message<TYPES, I>,
        recipient: TYPES::SignatureKey,
    ) -> Result<(), NetworkError> {
        self.0.direct_message(message, recipient).await
    }

    fn recv_msgs<'a, 'b>(
        &'a self,
        transmit_type: TransmitType,
    ) -> BoxSyncFuture<'b, Result<Vec<Message<TYPES, I>>, NetworkError>>
    where
        'a: 'b,
        Self: 'b,
    {
        let closure = async move { self.0.recv_msgs(transmit_type).await };
        boxed_sync(closure)
    }
}

impl<TYPES: NodeType, I: NodeImplementation<TYPES>, MEMBERSHIP: Membership<TYPES>>
    TestableChannelImplementation<
        TYPES,
        Message<TYPES, I>,
        MEMBERSHIP,
        MemoryNetwork<Message<TYPES, I>, TYPES::SignatureKey>,
    > for MemoryCommChannel<TYPES, I, MEMBERSHIP>
{
    fn generate_network(
    ) -> Box<dyn Fn(Arc<MemoryNetwork<Message<TYPES, I>, TYPES::SignatureKey>>) -> Self + 'static>
    {
        Box::new(move |network| MemoryCommChannel::new(network))
    }
}<|MERGE_RESOLUTION|>--- conflicted
+++ resolved
@@ -91,14 +91,10 @@
     in_flight_message_count: AtomicUsize,
 
     /// The networking metrics we're keeping track of
-<<<<<<< HEAD
     metrics: NetworkingMetricsValue,
-=======
-    metrics: NetworkingMetrics,
-
+  
     /// config to introduce unreliability to the network
     reliability_config: Option<Arc<RwLock<dyn 'static + NetworkReliability>>>,
->>>>>>> 3fc6194d
 }
 
 /// In memory only network simulator.
@@ -207,12 +203,8 @@
                 direct_output: Mutex::new(direct_output),
                 master_map: master_map.clone(),
                 in_flight_message_count,
-<<<<<<< HEAD
                 metrics,
-=======
-                metrics: NetworkingMetrics::new(&*metrics),
                 reliability_config,
->>>>>>> 3fc6194d
             }),
         };
         master_map.map.insert(pub_key, mn.clone());
@@ -317,13 +309,6 @@
                 continue;
             }
             trace!(?key, "Sending message to node");
-<<<<<<< HEAD
-            let res = node.broadcast_input(vec.clone()).await;
-            match res {
-                Ok(_) => {
-                    self.inner.metrics.outgoing_broadcast_message_count.add(1);
-                    trace!(?key, "Delivered message to remote");
-=======
             if let Some(r) = &self.inner.reliability_config {
                 let config = r.read().await;
                 {
@@ -340,7 +325,6 @@
                         }),
                     );
                     async_spawn(fut);
->>>>>>> 3fc6194d
                 }
             } else {
                 let res = node.broadcast_input(vec.clone()).await;
@@ -368,15 +352,6 @@
             .context(FailedToSerializeSnafu)?;
         trace!("Message bincoded, finding recipient");
         if let Some(node) = self.inner.master_map.map.get(&recipient) {
-<<<<<<< HEAD
-            let node = node.value();
-            let res = node.direct_input(vec).await;
-            match res {
-                Ok(_) => {
-                    self.inner.metrics.outgoing_direct_message_count.add(1);
-                    trace!(?recipient, "Delivered message to remote");
-                    Ok(())
-=======
             let node = node.value().clone();
             if let Some(r) = &self.inner.reliability_config {
                 let config = r.read().await;
@@ -393,7 +368,6 @@
                         }),
                     );
                     async_spawn(fut);
->>>>>>> 3fc6194d
                 }
                 Ok(())
             } else {
