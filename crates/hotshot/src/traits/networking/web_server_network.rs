//! A network implementation that connects to a web server.
//!
//! To run the web server, see the `./web_server/` folder in this repo.
//!

use async_compatibility_layer::channel::{unbounded, UnboundedReceiver, UnboundedSender};

use async_compatibility_layer::{
    art::{async_sleep, async_spawn},
    channel::{oneshot, OneShotSender},
};
use async_lock::RwLock;
use async_trait::async_trait;
use hotshot_task::{boxed_sync, BoxSyncFuture};
use hotshot_types::{
    message::{Message, MessagePurpose},
    traits::{
        network::{
            CommunicationChannel, ConnectedNetwork, ConsensusIntentEvent, NetworkError, NetworkMsg,
            TestableChannelImplementation, TestableNetworkingImplementation, TransmitType,
            WebServerNetworkError,
        },
        node_implementation::NodeType,
        signature_key::SignatureKey,
    },
};
use hotshot_web_server::{self, config};
use rand::random;
use serde::{Deserialize, Serialize};

use hotshot_types::traits::network::ViewMessage;
use std::{
    collections::{hash_map::Entry, BTreeSet, HashMap},
    sync::{
        atomic::{AtomicBool, Ordering},
        Arc,
    },
    time::Duration,
};
use surf_disco::error::ClientError;
use tracing::{debug, error, info, warn};
/// Represents the communication channel abstraction for the web server
#[derive(Clone, Debug)]
pub struct WebCommChannel<TYPES: NodeType>(Arc<WebServerNetwork<TYPES>>);

impl<TYPES: NodeType> WebCommChannel<TYPES> {
    /// Create new communication channel
    #[must_use]
    pub fn new(network: Arc<WebServerNetwork<TYPES>>) -> Self {
        Self(network)
    }
}

/// The web server network state
#[derive(Clone, Debug)]
pub struct WebServerNetwork<TYPES: NodeType> {
    /// The inner, core state of the web server network
    inner: Arc<Inner<TYPES>>,
    /// An optional shutdown signal. This is only used when this connection is created through the `TestableNetworkingImplementation` API.
    server_shutdown_signal: Option<Arc<OneShotSender<()>>>,
}

impl<TYPES: NodeType> WebServerNetwork<TYPES> {
    /// Post a message to the web server and return the result
    async fn post_message_to_web_server(
        &self,
        message: SendMsg<Message<TYPES>>,
    ) -> Result<(), NetworkError> {
        let result: Result<(), ClientError> = self
            .inner
            .client
            .post(&message.get_endpoint())
            .body_binary(&message.get_message())
            .unwrap()
            .send()
            .await;
        // error!("POST message error for endpoint {} is {:?}", &message.get_endpoint(), result.clone());
        result.map_err(|_e| NetworkError::WebServer {
            source: WebServerNetworkError::ClientError,
        })
    }

    /// Pauses the underlying network
    pub fn pause(&self) {
        error!("Pausing CDN network");
        self.inner.running.store(false, Ordering::Relaxed);
    }

    /// Resumes the underlying network
    pub fn resume(&self) {
        error!("Resuming CDN network");
        self.inner.running.store(true, Ordering::Relaxed);
    }
}

/// Represents the core of web server networking
#[derive(Debug)]
struct Inner<TYPES: NodeType> {
    /// Our own key
    _own_key: TYPES::SignatureKey,
    /// Queue for broadcasted messages
    broadcast_poll_queue: Arc<RwLock<Vec<RecvMsg<Message<TYPES>>>>>,
    /// Queue for direct messages
    direct_poll_queue: Arc<RwLock<Vec<RecvMsg<Message<TYPES>>>>>,
    /// Client is running
    running: AtomicBool,
    /// The web server connection is ready
    connected: AtomicBool,
    /// The connectioni to the web server
    client: surf_disco::Client<ClientError>,
    /// The duration to wait between poll attempts
    wait_between_polls: Duration,
    /// Whether we are connecting to a DA server
    is_da: bool,

    /// The last tx_index we saw from the web server
    tx_index: Arc<RwLock<u64>>,

    /// Task map for quorum proposals.
    proposal_task_map:
        Arc<RwLock<HashMap<u64, UnboundedSender<ConsensusIntentEvent<TYPES::SignatureKey>>>>>,
    /// Task map for quorum votes.
    vote_task_map:
        Arc<RwLock<HashMap<u64, UnboundedSender<ConsensusIntentEvent<TYPES::SignatureKey>>>>>,
    /// Task map for vid votes
    vid_vote_task_map:
        Arc<RwLock<HashMap<u64, UnboundedSender<ConsensusIntentEvent<TYPES::SignatureKey>>>>>,
    /// Task map for VID certs
    vid_cert_task_map:
        Arc<RwLock<HashMap<u64, UnboundedSender<ConsensusIntentEvent<TYPES::SignatureKey>>>>>,
    /// Task map for VID disperse data
    vid_disperse_task_map:
        Arc<RwLock<HashMap<u64, UnboundedSender<ConsensusIntentEvent<TYPES::SignatureKey>>>>>,
    /// Task map for DACs.
    dac_task_map:
        Arc<RwLock<HashMap<u64, UnboundedSender<ConsensusIntentEvent<TYPES::SignatureKey>>>>>,
    /// Task map for view sync certificates.
    view_sync_cert_task_map:
        Arc<RwLock<HashMap<u64, UnboundedSender<ConsensusIntentEvent<TYPES::SignatureKey>>>>>,
    /// Task map for view sync votes.
    view_sync_vote_task_map:
        Arc<RwLock<HashMap<u64, UnboundedSender<ConsensusIntentEvent<TYPES::SignatureKey>>>>>,
    /// Task map for transactions
    txn_task_map:
        Arc<RwLock<HashMap<u64, UnboundedSender<ConsensusIntentEvent<TYPES::SignatureKey>>>>>,
}

impl<TYPES: NodeType> Inner<TYPES> {
    #![allow(clippy::too_many_lines)]
    /// Pull a web server.
    async fn poll_web_server(
        &self,
        receiver: UnboundedReceiver<ConsensusIntentEvent<TYPES::SignatureKey>>,
        message_purpose: MessagePurpose,
        view_number: u64,
    ) -> Result<(), NetworkError> {
        let mut vote_index = 0;
        let mut tx_index = 0;

        if message_purpose == MessagePurpose::Data {
            tx_index = *self.tx_index.read().await;
            debug!("Previous tx index was {}", tx_index);
        };

        while self.running.load(Ordering::Relaxed) {
            let endpoint = match message_purpose {
                MessagePurpose::Proposal => config::get_proposal_route(view_number),
                MessagePurpose::CurrentProposal => config::get_recent_proposal_route(),
                MessagePurpose::Vote => config::get_vote_route(view_number, vote_index),
                MessagePurpose::Data => config::get_transactions_route(tx_index),
                MessagePurpose::Internal => unimplemented!(),
                MessagePurpose::ViewSyncProposal => {
                    config::get_view_sync_proposal_route(view_number, vote_index)
                }
                MessagePurpose::ViewSyncVote => {
                    config::get_view_sync_vote_route(view_number, vote_index)
                }
                MessagePurpose::DAC => config::get_da_certificate_route(view_number),
                MessagePurpose::VidDisperse => config::get_vid_disperse_route(view_number), // like `Proposal`
                MessagePurpose::VidVote => config::get_vid_vote_route(view_number, vote_index), // like `Vote`
                MessagePurpose::VidCert => config::get_vid_certificate_route(view_number), // like `DAC`
            };

            if message_purpose == MessagePurpose::Data {
                let possible_message = self.get_txs_from_web_server(endpoint).await;
                match possible_message {
                    Ok(Some((index, deserialized_messages))) => {
                        let mut broadcast_poll_queue = self.broadcast_poll_queue.write().await;
                        if index > tx_index + 1 {
                            debug!("missed txns from {} to {}", tx_index + 1, index - 1);
                            tx_index = index - 1;
                        }
                        for tx in &deserialized_messages {
                            tx_index += 1;
                            broadcast_poll_queue.push(tx.clone());
                        }
                        debug!("tx index is {}", tx_index);
                    }
                    Ok(None) => {
                        async_sleep(self.wait_between_polls).await;
                    }
                    Err(_e) => {
                        async_sleep(self.wait_between_polls).await;
                    }
                }
            } else {
                let possible_message = self.get_message_from_web_server(endpoint).await;

                match possible_message {
                    Ok(Some(deserialized_messages)) => {
                        match message_purpose {
                            MessagePurpose::Data => {
                                error!("We should not receive transactions in this function");
                            }
                            MessagePurpose::Proposal => {
                                // Only pushing the first proposal since we will soon only be allowing 1 proposal per view
                                self.broadcast_poll_queue
                                    .write()
                                    .await
                                    .push(deserialized_messages[0].clone());

                                return Ok(());
                                // Wait for the view to change before polling for proposals again
                                // let event = receiver.recv().await;
                                // match event {
                                //     Ok(event) => view_number = event.view_number(),
                                //     Err(_r) => {
                                //         error!("Proposal receiver error!  It was likely shutdown")
                                //     }
                                // }
                            }
                            MessagePurpose::CurrentProposal => {
                                // Only pushing the first proposal since we will soon only be allowing 1 proposal per view
                                self.broadcast_poll_queue
                                    .write()
                                    .await
                                    .push(deserialized_messages[0].clone());

                                return Ok(());
                            }
                            MessagePurpose::Vote => {
                                // error!(
                                //     "Received {} votes from web server for view {} is da {}",
                                //     deserialized_messages.len(),
                                //     view_number,
                                //     self.is_da
                                // );
                                let mut direct_poll_queue = self.direct_poll_queue.write().await;
                                for vote in &deserialized_messages {
                                    vote_index += 1;
                                    direct_poll_queue.push(vote.clone());
                                }
                            }
                            MessagePurpose::VidVote => {
                                // TODO copy-pasted from `MessagePurpose::Vote` https://github.com/EspressoSystems/HotShot/issues/1690
                                let mut direct_poll_queue = self.direct_poll_queue.write().await;
                                for vote in &deserialized_messages {
                                    vote_index += 1;
                                    direct_poll_queue.push(vote.clone());
                                }
                            }
                            MessagePurpose::DAC => {
                                debug!(
                                    "Received DAC from web server for view {} {}",
                                    view_number, self.is_da
                                );
                                // Only pushing the first proposal since we will soon only be allowing 1 proposal per view
                                self.broadcast_poll_queue
                                    .write()
                                    .await
                                    .push(deserialized_messages[0].clone());

                                // return if we found a DAC, since there will only be 1 per view
                                // In future we should check to make sure DAC is valid
                                return Ok(());
                            }
                            MessagePurpose::VidCert => {
                                // TODO copy-pasted from `MessagePurpose::DAC` https://github.com/EspressoSystems/HotShot/issues/1690
                                debug!(
                                    "Received VID cert from web server for view {} {}",
                                    view_number, self.is_da
                                );
                                // Only pushing the first proposal since we will soon only be allowing 1 proposal per view
                                self.broadcast_poll_queue
                                    .write()
                                    .await
                                    .push(deserialized_messages[0].clone());

                                // return if we found a VID cert, since there will only be 1 per view
                                // In future we should check to make sure VID cert is valid
                                return Ok(());
                            }
                            MessagePurpose::VidDisperse => {
                                // TODO copy-pasted from `MessagePurpose::Proposal` https://github.com/EspressoSystems/HotShot/issues/1690

                                // Only pushing the first proposal since we will soon only be allowing 1 proposal per view
                                self.broadcast_poll_queue
                                    .write()
                                    .await
                                    .push(deserialized_messages[0].clone());

                                return Ok(());
                                // Wait for the view to change before polling for proposals again
                                // let event = receiver.recv().await;
                                // match event {
                                //     Ok(event) => view_number = event.view_number(),
                                //     Err(_r) => {
                                //         error!("Proposal receiver error!  It was likely shutdown")
                                //     }
                                // }
                            }
                            MessagePurpose::ViewSyncVote => {
                                // error!(
                                //     "Received {} view sync votes from web server for view {} is da {}",
                                //     deserialized_messages.len(),
                                //     view_number,
                                //     self.is_da
                                // );
                                let mut direct_poll_queue = self.direct_poll_queue.write().await;
                                for vote in &deserialized_messages {
                                    vote_index += 1;
                                    direct_poll_queue.push(vote.clone());
                                }
                            }
                            MessagePurpose::ViewSyncProposal => {
                                // error!(
                                //     "Received {} view sync certs from web server for view {} is da {}",
                                //     deserialized_messages.len(),
                                //     view_number,
                                //     self.is_da
                                // );
                                let mut broadcast_poll_queue =
                                    self.broadcast_poll_queue.write().await;
                                // TODO ED Special case this for view sync
                                // TODO ED Need to add vote indexing to web server for view sync certs
                                for cert in &deserialized_messages {
                                    vote_index += 1;
                                    broadcast_poll_queue.push(cert.clone());
                                }
                            }

                            MessagePurpose::Internal => {
                                error!("Received internal message in web server network");
                            }
                        }
                    }
                    Ok(None) => {
                        async_sleep(self.wait_between_polls).await;
                    }
                    Err(_e) => {
                        // error!("error is {:?}", _e);
                        async_sleep(self.wait_between_polls).await;
                    }
                }
            }
            let maybe_event = receiver.try_recv();
            match maybe_event {
                Ok(event) => {
                    match event {
                        // TODO ED Should add extra error checking here to make sure we are intending to cancel a task
                        ConsensusIntentEvent::CancelPollForVotes(event_view)
                        | ConsensusIntentEvent::CancelPollForProposal(event_view)
                        | ConsensusIntentEvent::CancelPollForVIDVotes(event_view)
                        | ConsensusIntentEvent::CancelPollForVIDCertificate(event_view)
                        | ConsensusIntentEvent::CancelPollForDAC(event_view)
                        | ConsensusIntentEvent::CancelPollForVIDDisperse(event_view)
                        | ConsensusIntentEvent::CancelPollForViewSyncVotes(event_view) => {
                            if view_number == event_view {
                                debug!("Shutting down polling task for view {}", event_view);
                                return Ok(());
                            }
                        }
                        ConsensusIntentEvent::CancelPollForTransactions(event_view) => {
                            // Write the most recent tx index so we can pick up where we left off later

                            let mut lock = self.tx_index.write().await;
                            *lock = tx_index;

                            if view_number == event_view {
                                debug!("Shutting down polling task for view {}", event_view);
                                return Ok(());
                            }
                        }

                        _ => {
                            unimplemented!()
                        }
                    }
                }
                // Nothing on receiving channel
                Err(_) => {
                    debug!("Nothing on receiving channel");
                }
            }
        }
        Err(NetworkError::ShutDown)
    }

    /// Fetches transactions from web server
    async fn get_txs_from_web_server(
        &self,
        endpoint: String,
    ) -> Result<Option<(u64, Vec<RecvMsg<Message<TYPES>>>)>, NetworkError> {
        let result: Result<Option<(u64, Vec<Vec<u8>>)>, ClientError> =
            self.client.get(&endpoint).send().await;
        match result {
            Err(_error) => Err(NetworkError::WebServer {
                source: WebServerNetworkError::ClientError,
            }),
            Ok(Some((index, messages))) => {
                let mut deserialized_messages = Vec::new();
                for message in &messages {
                    let deserialized_message = bincode::deserialize(message);
                    if let Err(e) = deserialized_message {
                        return Err(NetworkError::FailedToDeserialize { source: e });
                    }
                    deserialized_messages.push(deserialized_message.unwrap());
                }
                Ok(Some((index, deserialized_messages)))
            }
            Ok(None) => Ok(None),
        }
    }

    /// Sends a GET request to the webserver for some specified endpoint
    /// Returns a vec of deserialized, received messages or an error
    async fn get_message_from_web_server(
        &self,
        endpoint: String,
    ) -> Result<Option<Vec<RecvMsg<Message<TYPES>>>>, NetworkError> {
        let result: Result<Option<Vec<Vec<u8>>>, ClientError> =
            self.client.get(&endpoint).send().await;
        match result {
            Err(_error) => Err(NetworkError::WebServer {
                source: WebServerNetworkError::ClientError,
            }),
            Ok(Some(messages)) => {
                let mut deserialized_messages = Vec::new();
                for message in &messages {
                    let deserialized_message = bincode::deserialize(message);
                    if let Err(e) = deserialized_message {
                        return Err(NetworkError::FailedToDeserialize { source: e });
                    }
                    deserialized_messages.push(deserialized_message.unwrap());
                }
                Ok(Some(deserialized_messages))
            }
            Ok(None) => Ok(None),
        }
    }
}

#[derive(Serialize, Deserialize, Clone, Debug, PartialEq)]
#[serde(bound(deserialize = ""))]
/// A message being sent to the web server
pub struct SendMsg<M: NetworkMsg> {
    /// The optional message, or body, to send
    message: Option<M>,
    /// The endpoint to send the message to
    endpoint: String,
}

/// A message being received from the web server
#[derive(Serialize, Deserialize, Clone, Debug, PartialEq)]
#[serde(bound(deserialize = ""))]
pub struct RecvMsg<M: NetworkMsg> {
    /// The optional message being received
    message: Option<M>,
}

/// Trait for messages being sent to the web server
pub trait SendMsgTrait<M: NetworkMsg> {
    /// Returns the endpoint to send the message to
    fn get_endpoint(&self) -> String;
    /// Returns the actual message being sent
    fn get_message(&self) -> Option<M>;
}

/// Trait for messages being received from the web server
pub trait RecvMsgTrait<M: NetworkMsg> {
    /// Returns the actual message being received
    fn get_message(&self) -> Option<M>;
}

impl<M: NetworkMsg> SendMsgTrait<M> for SendMsg<M> {
    fn get_endpoint(&self) -> String {
        self.endpoint.clone()
    }

    fn get_message(&self) -> Option<M> {
        self.message.clone()
    }
}

impl<M: NetworkMsg> RecvMsgTrait<M> for RecvMsg<M> {
    fn get_message(&self) -> Option<M> {
        self.message.clone()
    }
}

impl<M: NetworkMsg> NetworkMsg for SendMsg<M> {}
impl<M: NetworkMsg> NetworkMsg for RecvMsg<M> {}

impl<TYPES: NodeType + 'static> WebServerNetwork<TYPES> {
    /// Creates a new instance of the `WebServerNetwork`
    /// # Panics
    /// if the web server url is malformed
    pub fn create(
        host: &str,
        port: u16,
        wait_between_polls: Duration,
        key: TYPES::SignatureKey,
        is_da_server: bool,
    ) -> Self {
        let base_url_string = format!("http://{host}:{port}");
        info!("Connecting to web server at {base_url_string:?} is da: {is_da_server}");

        let base_url = base_url_string.parse();
        if base_url.is_err() {
            error!("Web server url {:?} is malformed", base_url_string);
        }

        // TODO ED Wait for healthcheck
        let client = surf_disco::Client::<ClientError>::new(base_url.unwrap());

        let inner = Arc::new(Inner {
            broadcast_poll_queue: Arc::default(),
            direct_poll_queue: Arc::default(),
            running: AtomicBool::new(true),
            connected: AtomicBool::new(false),
            client,
            wait_between_polls,
            _own_key: key,
            is_da: is_da_server,
            tx_index: Arc::default(),
            proposal_task_map: Arc::default(),
            vote_task_map: Arc::default(),
            vid_vote_task_map: Arc::default(),
            vid_cert_task_map: Arc::default(),
            vid_disperse_task_map: Arc::default(),
            dac_task_map: Arc::default(),
            view_sync_cert_task_map: Arc::default(),
            view_sync_vote_task_map: Arc::default(),
            txn_task_map: Arc::default(),
        });

        inner.connected.store(true, Ordering::Relaxed);

        Self {
            inner,
            server_shutdown_signal: None,
        }
    }

    /// Parses a message to find the appropriate endpoint
    /// Returns a `SendMsg` containing the endpoint
    fn parse_post_message(
        message: Message<TYPES>,
    ) -> Result<SendMsg<Message<TYPES>>, WebServerNetworkError> {
        let view_number: TYPES::Time = message.get_view_number();

        let endpoint = match &message.purpose() {
            MessagePurpose::Proposal => config::post_proposal_route(*view_number),
            MessagePurpose::Vote => config::post_vote_route(*view_number),
            MessagePurpose::Data => config::post_transactions_route(),
            MessagePurpose::Internal | MessagePurpose::CurrentProposal => {
                return Err(WebServerNetworkError::EndpointError)
            }
            MessagePurpose::ViewSyncProposal => {
                // error!("Posting view sync proposal route is: {}", config::post_view_sync_proposal_route(*view_number));
                config::post_view_sync_proposal_route(*view_number)
            }
            MessagePurpose::ViewSyncVote => config::post_view_sync_vote_route(*view_number),
            MessagePurpose::DAC => config::post_da_certificate_route(*view_number),
            MessagePurpose::VidVote => config::post_vid_vote_route(*view_number),
            MessagePurpose::VidDisperse => config::post_vid_disperse_route(*view_number),
            MessagePurpose::VidCert => config::post_vid_certificate_route(*view_number),
        };

        let network_msg: SendMsg<Message<TYPES>> = SendMsg {
            message: Some(message),
            endpoint,
        };
        Ok(network_msg)
    }
}

#[async_trait]
impl<TYPES: NodeType> CommunicationChannel<TYPES> for WebCommChannel<TYPES> {
    type NETWORK = WebServerNetwork<TYPES>;
    /// Blocks until node is successfully initialized
    /// into the network
    async fn wait_for_ready(&self) {
        <WebServerNetwork<_> as ConnectedNetwork<
            Message<TYPES>,
            TYPES::SignatureKey,
        >>::wait_for_ready(&self.0)
        .await;
    }

    fn pause(&self) {
        self.0.pause();
    }

    fn resume(&self) {
        self.0.resume();
    }

    /// checks if the network is ready
    /// nonblocking
    async fn is_ready(&self) -> bool {
        <WebServerNetwork<_> as ConnectedNetwork<Message<TYPES>, TYPES::SignatureKey>>::is_ready(
            &self.0,
        )
        .await
    }

    /// Shut down this network. Afterwards this network should no longer be used.
    ///
    /// This should also cause other functions to immediately return with a [`NetworkError`]
    fn shut_down<'a, 'b>(&'a self) -> BoxSyncFuture<'b, ()>
    where
        'a: 'b,
        Self: 'b,
    {
        let closure = async move {
            <WebServerNetwork<_> as ConnectedNetwork<
                Message<TYPES>,
                TYPES::SignatureKey,
            >>::shut_down(&self.0)
            .await;
        };
        boxed_sync(closure)
    }

    /// broadcast message to those listening on the communication channel
    /// blocking
    async fn broadcast_message(
        &self,
        message: Message<TYPES>,
        _election: &TYPES::Membership,
    ) -> Result<(), NetworkError> {
        self.0.broadcast_message(message, BTreeSet::new()).await
    }

    /// Sends a direct message to a specific node
    /// blocking
    async fn direct_message(
        &self,
        message: Message<TYPES>,
        recipient: TYPES::SignatureKey,
    ) -> Result<(), NetworkError> {
        self.0.direct_message(message, recipient).await
    }

    /// Moves out the entire queue of received messages of 'transmit_type`
    ///
    /// Will unwrap the underlying `NetworkMessage`
    /// blocking
    fn recv_msgs<'a, 'b>(
        &'a self,
        transmit_type: TransmitType,
    ) -> BoxSyncFuture<'b, Result<Vec<Message<TYPES>>, NetworkError>>
    where
        'a: 'b,
        Self: 'b,
    {
        let closure = async move {
            <WebServerNetwork<_> as ConnectedNetwork<
                Message<TYPES>,
                TYPES::SignatureKey,
            >>::recv_msgs(&self.0, transmit_type)
            .await
        };
        boxed_sync(closure)
    }

    async fn inject_consensus_info(&self, event: ConsensusIntentEvent<TYPES::SignatureKey>) {
        <WebServerNetwork<_> as ConnectedNetwork<
            Message<TYPES>,
            TYPES::SignatureKey,
        >>::inject_consensus_info(&self.0, event)
        .await;
    }
}

#[async_trait]
impl<TYPES: NodeType + 'static> ConnectedNetwork<Message<TYPES>, TYPES::SignatureKey>
    for WebServerNetwork<TYPES>
{
    /// Blocks until the network is successfully initialized
    async fn wait_for_ready(&self) {
        while !self.inner.connected.load(Ordering::Relaxed) {
            async_sleep(Duration::from_secs(1)).await;
        }
    }

    /// checks if the network is ready
    /// nonblocking
    async fn is_ready(&self) -> bool {
        self.inner.connected.load(Ordering::Relaxed)
    }

    /// Blocks until the network is shut down
    /// then returns true
    fn shut_down<'a, 'b>(&'a self) -> BoxSyncFuture<'b, ()>
    where
        'a: 'b,
        Self: 'b,
    {
        let closure = async move {
            self.inner.running.store(false, Ordering::Relaxed);
        };
        boxed_sync(closure)
    }

    /// broadcast message to some subset of nodes
    /// blocking
    async fn broadcast_message(
        &self,
        message: Message<TYPES>,
        _recipients: BTreeSet<TYPES::SignatureKey>,
    ) -> Result<(), NetworkError> {
        // short circuit if we are shut down
        #[cfg(feature = "hotshot-testing")]
        if !self.inner.running.load(Ordering::Relaxed) {
            return Err(NetworkError::ShutDown);
        }

        let network_msg = Self::parse_post_message(message);
        match network_msg {
            Ok(network_msg) => self.post_message_to_web_server(network_msg).await,
            Err(network_msg) => Err(NetworkError::WebServer {
                source: network_msg,
            }),
        }
    }

    /// Sends a direct message to a specific node
    /// blocking
    async fn direct_message(
        &self,
        message: Message<TYPES>,
        _recipient: TYPES::SignatureKey,
    ) -> Result<(), NetworkError> {
        // short circuit if we are shut down
        #[cfg(feature = "hotshot-testing")]
        if !self.inner.running.load(Ordering::Relaxed) {
            return Err(NetworkError::ShutDown);
        }
        let network_msg = Self::parse_post_message(message);
        match network_msg {
            Ok(network_msg) => {
                // error!("network msg is {:?}", network_msg.clone());

                self.post_message_to_web_server(network_msg).await
            }
            Err(network_msg) => Err(NetworkError::WebServer {
                source: network_msg,
            }),
        }
    }

    /// Moves out the entire queue of received messages of 'transmit_type`
    ///
    /// Will unwrap the underlying `NetworkMessage`
    /// blocking
    fn recv_msgs<'a, 'b>(
        &'a self,
        transmit_type: TransmitType,
    ) -> BoxSyncFuture<'b, Result<Vec<Message<TYPES>>, NetworkError>>
    where
        'a: 'b,
        Self: 'b,
    {
        let closure = async move {
            match transmit_type {
                TransmitType::Direct => {
                    let mut queue = self.inner.direct_poll_queue.write().await;
                    Ok(queue
                        .drain(..)
                        .collect::<Vec<_>>()
                        .iter()
                        .map(|x| x.get_message().unwrap())
                        .collect())
                }
                TransmitType::Broadcast => {
                    let mut queue = self.inner.broadcast_poll_queue.write().await;
                    Ok(queue
                        .drain(..)
                        .collect::<Vec<_>>()
                        .iter()
                        .map(|x| x.get_message().unwrap())
                        .collect())
                }
            }
        };
        boxed_sync(closure)
    }

    #[allow(clippy::too_many_lines)]
    async fn inject_consensus_info(&self, event: ConsensusIntentEvent<TYPES::SignatureKey>) {
        #[cfg(feature = "hotshot-testing")]
        if !self.inner.running.load(Ordering::Relaxed) {
            return;
        }

        debug!(
            "Injecting event: {:?} is da {}",
            event.clone(),
            self.inner.is_da
        );

        // TODO ED Need to handle canceling tasks that don't receive their expected output (such a proposal that never comes)
        // TODO ED Need to GC all old views, not just singular views, could lead to a network leak

        match event {
            ConsensusIntentEvent::PollForProposal(view_number) => {
                // Check if we already have a task for this (we shouldn't)

                // Going to do a write lock since mostly likely we will need it - can change to upgradable read in the future
                let mut task_map = self.inner.proposal_task_map.write().await;
                if let Entry::Vacant(e) = task_map.entry(view_number) {
                    // create new task
                    let (sender, receiver) = unbounded();
                    e.insert(sender);

                    async_spawn({
                        let inner_clone = self.inner.clone();
                        async move {
                            if let Err(e) = inner_clone
                                .poll_web_server(receiver, MessagePurpose::Proposal, view_number)
                                .await
                            {
                                warn!(
                                    "Background receive proposal polling encountered an error: {:?}",
                                    e
                                );
                            }
                        }
                    });
                } else {
                    error!("Somehow task already existed!");
                }

                // GC proposal collection if we are two views in the future
                if let Some((_, sender)) = task_map.remove_entry(&view_number.wrapping_sub(2)) {
                    // Send task cancel message to old task

                    // If task already exited we expect an error
                    let _res = sender
                        .send(ConsensusIntentEvent::CancelPollForProposal(
                            view_number.wrapping_sub(2),
                        ))
                        .await;
                }
            }
<<<<<<< HEAD
=======
            ConsensusIntentEvent::PollForVIDDisperse(view_number) => {
                // Check if we already have a task for this (we shouldn't)

                // Going to do a write lock since mostly likely we will need it - can change to upgradable read in the future
                let mut task_map = self.inner.vid_disperse_task_map.write().await;
                if let Entry::Vacant(e) = task_map.entry(view_number) {
                    // create new task
                    let (sender, receiver) = unbounded();
                    e.insert(sender);

                    async_spawn({
                        let inner_clone = self.inner.clone();
                        async move {
                            if let Err(e) = inner_clone
                                .poll_web_server(receiver, MessagePurpose::VidDisperse, view_number)
                                .await
                            {
                                warn!(
                                    "Background receive VID disperse polling encountered an error: {:?}",
                                    e
                                );
                            }
                        }
                    });
                } else {
                    error!("Somehow task already existed!");
                }

                // GC proposal collection if we are two views in the future
                if let Some((_, sender)) = task_map.remove_entry(&view_number.wrapping_sub(2)) {
                    // Send task cancel message to old task

                    // If task already exited we expect an error
                    let _res = sender
                        .send(ConsensusIntentEvent::CancelPollForVIDDisperse(
                            view_number.wrapping_sub(2),
                        ))
                        .await;
                }
            }
>>>>>>> 7f6ca9a7
            ConsensusIntentEvent::PollForCurrentProposal => {
                // create new task
                let (_, receiver) = unbounded();

                async_spawn({
                    let inner_clone = self.inner.clone();
                    async move {
                        if let Err(e) = inner_clone
                            .poll_web_server(receiver, MessagePurpose::CurrentProposal, 1)
                            .await
                        {
<<<<<<< HEAD
                            error!(
=======
                            warn!(
>>>>>>> 7f6ca9a7
                                "Background receive proposal polling encountered an error: {:?}",
                                e
                            );
                        }
                    }
                });
            }
            ConsensusIntentEvent::PollForVotes(view_number) => {
                let mut task_map = self.inner.vote_task_map.write().await;
                if let Entry::Vacant(e) = task_map.entry(view_number) {
                    // create new task
                    let (sender, receiver) = unbounded();
                    e.insert(sender);
                    async_spawn({
                        let inner_clone = self.inner.clone();
                        async move {
                            if let Err(e) = inner_clone
                                .poll_web_server(receiver, MessagePurpose::Vote, view_number)
                                .await
                            {
                                warn!(
                                    "Background receive proposal polling encountered an error: {:?}",
                                    e
                                );
                            }
                        }
                    });
                } else {
                    error!("Somehow task already existed!");
                }

                // GC proposal collection if we are two views in the future
                // TODO ED This won't work for vote collection, last task is more than 2 view ago depending on size of network, will need to rely on cancel task from consensus
                if let Some((_, sender)) = task_map.remove_entry(&(view_number.wrapping_sub(2))) {
                    // Send task cancel message to old task

                    // If task already exited we expect an error
                    let _res = sender
                        .send(ConsensusIntentEvent::CancelPollForVotes(
                            view_number.wrapping_sub(2),
                        ))
                        .await;
                }
            }
            ConsensusIntentEvent::PollForVIDVotes(view_number) => {
                let mut task_map = self.inner.vid_vote_task_map.write().await;
                if let Entry::Vacant(e) = task_map.entry(view_number) {
                    // create new task
                    let (sender, receiver) = unbounded();
                    e.insert(sender);
                    async_spawn({
                        let inner_clone = self.inner.clone();
                        async move {
                            if let Err(e) = inner_clone
                                .poll_web_server(receiver, MessagePurpose::VidVote, view_number)
                                .await
                            {
                                warn!(
                                    "Background receive proposal polling encountered an error: {:?}",
                                    e
                                );
                            }
                        }
                    });
                } else {
                    error!("Somehow task already existed!");
                }

                // GC proposal collection if we are two views in the future
                // TODO ED This won't work for vote collection, last task is more than 2 view ago depending on size of network, will need to rely on cancel task from consensus
                if let Some((_, sender)) = task_map.remove_entry(&(view_number.wrapping_sub(2))) {
                    // Send task cancel message to old task

                    // If task already exited we expect an error
                    let _res = sender
                        .send(ConsensusIntentEvent::CancelPollForVIDVotes(
                            view_number.wrapping_sub(2),
                        ))
                        .await;
                }
            }

            ConsensusIntentEvent::PollForDAC(view_number) => {
                let mut task_map = self.inner.dac_task_map.write().await;
                if let Entry::Vacant(e) = task_map.entry(view_number) {
                    // create new task
                    let (sender, receiver) = unbounded();
                    e.insert(sender);
                    async_spawn({
                        let inner_clone = self.inner.clone();
                        async move {
                            if let Err(e) = inner_clone
                                .poll_web_server(receiver, MessagePurpose::DAC, view_number)
                                .await
                            {
                                warn!(
                                    "Background receive proposal polling encountered an error: {:?}",
                                    e
                                );
                            }
                        }
                    });
                } else {
                    error!("Somehow task already existed!");
                }

                // GC proposal collection if we are two views in the future
                if let Some((_, sender)) = task_map.remove_entry(&(view_number.wrapping_sub(2))) {
                    // Send task cancel message to old task

                    // If task already exited we expect an error
                    let _res = sender
                        .send(ConsensusIntentEvent::CancelPollForDAC(
                            view_number.wrapping_sub(2),
                        ))
                        .await;
                }
            }

            ConsensusIntentEvent::PollForVIDCertificate(view_number) => {
                let mut task_map = self.inner.vid_cert_task_map.write().await;
                if let Entry::Vacant(e) = task_map.entry(view_number) {
                    // create new task
                    let (sender, receiver) = unbounded();
                    e.insert(sender);
                    async_spawn({
                        let inner_clone = self.inner.clone();
                        async move {
                            if let Err(e) = inner_clone
                                .poll_web_server(receiver, MessagePurpose::VidCert, view_number)
                                .await
                            {
                                warn!(
                                    "Background receive proposal polling encountered an error: {:?}",
                                    e
                                );
                            }
                        }
                    });
                } else {
                    error!("Somehow task already existed!");
                }

                // GC proposal collection if we are two views in the future
                if let Some((_, sender)) = task_map.remove_entry(&(view_number.wrapping_sub(2))) {
                    // Send task cancel message to old task

                    // If task already exited we expect an error
                    let _res = sender
                        .send(ConsensusIntentEvent::CancelPollForVIDCertificate(
                            view_number.wrapping_sub(2),
                        ))
                        .await;
                }
            }
            ConsensusIntentEvent::CancelPollForVotes(view_number) => {
                let mut task_map = self.inner.vote_task_map.write().await;

                if let Some((_, sender)) = task_map.remove_entry(&(view_number)) {
                    // Send task cancel message to old task

                    // If task already exited we expect an error
                    let _res = sender
                        .send(ConsensusIntentEvent::CancelPollForVotes(view_number))
                        .await;
                }
            }

            ConsensusIntentEvent::CancelPollForVIDVotes(view_number) => {
                let mut task_map = self.inner.vid_vote_task_map.write().await;

                if let Some((_, sender)) = task_map.remove_entry(&(view_number)) {
                    // Send task cancel message to old task

                    // If task already exited we expect an error
                    let _res = sender
                        .send(ConsensusIntentEvent::CancelPollForVIDVotes(view_number))
                        .await;
                }
            }

            ConsensusIntentEvent::PollForViewSyncCertificate(view_number) => {
                let mut task_map = self.inner.view_sync_cert_task_map.write().await;
                if let Entry::Vacant(e) = task_map.entry(view_number) {
                    // create new task
                    let (sender, receiver) = unbounded();
                    e.insert(sender);
                    async_spawn({
                        let inner_clone = self.inner.clone();
                        async move {
                            if let Err(e) = inner_clone
                                .poll_web_server(
                                    receiver,
                                    MessagePurpose::ViewSyncProposal,
                                    view_number,
                                )
                                .await
                            {
                                warn!(
                                    "Background receive proposal polling encountered an error: {:?}",
                                    e
                                );
                            }
                        }
                    });
                } else {
                    error!("Somehow task already existed!");
                }

                // TODO ED Do we need to GC before returning?  Or will view sync task handle that?
            }
            ConsensusIntentEvent::PollForViewSyncVotes(view_number) => {
                let mut task_map = self.inner.view_sync_vote_task_map.write().await;
                if let Entry::Vacant(e) = task_map.entry(view_number) {
                    // create new task
                    let (sender, receiver) = unbounded();
                    e.insert(sender);
                    async_spawn({
                        let inner_clone = self.inner.clone();
                        async move {
                            if let Err(e) = inner_clone
                                .poll_web_server(
                                    receiver,
                                    MessagePurpose::ViewSyncVote,
                                    view_number,
                                )
                                .await
                            {
                                warn!(
                                    "Background receive proposal polling encountered an error: {:?}",
                                    e
                                );
                            }
                        }
                    });
                } else {
                    error!("Somehow task already existed!");
                }
            }

            ConsensusIntentEvent::CancelPollForViewSyncCertificate(view_number) => {
                let mut task_map = self.inner.view_sync_cert_task_map.write().await;

                if let Some((_, sender)) = task_map.remove_entry(&(view_number)) {
                    // Send task cancel message to old task

                    // If task already exited we expect an error
                    let _res = sender
                        .send(ConsensusIntentEvent::CancelPollForViewSyncCertificate(
                            view_number,
                        ))
                        .await;
                }
            }
            ConsensusIntentEvent::CancelPollForViewSyncVotes(view_number) => {
                let mut task_map = self.inner.view_sync_vote_task_map.write().await;

                if let Some((_, sender)) = task_map.remove_entry(&(view_number)) {
                    // Send task cancel message to old task

                    // If task already exited we expect an error
                    let _res = sender
                        .send(ConsensusIntentEvent::CancelPollForViewSyncVotes(
                            view_number,
                        ))
                        .await;
                }
            }
            ConsensusIntentEvent::PollForTransactions(view_number) => {
                let mut task_map = self.inner.txn_task_map.write().await;
                if let std::collections::hash_map::Entry::Vacant(e) = task_map.entry(view_number) {
                    // create new task
                    let (sender, receiver) = unbounded();
                    e.insert(sender);
                    async_spawn({
                        let inner_clone = self.inner.clone();
                        async move {
                            if let Err(e) = inner_clone
                                .poll_web_server(receiver, MessagePurpose::Data, view_number)
                                .await
                            {
                                warn!(
                                                               "Background receive transaction polling encountered an error: {:?}",
                                                                 e
                                                               );
                            }
                        }
                    });
                } else {
                    error!("Somehow task already existed!");
                }

                // TODO ED Do we need to GC before returning?  Or will view sync task handle that?
            }
            ConsensusIntentEvent::CancelPollForTransactions(view_number) => {
                let mut task_map = self.inner.txn_task_map.write().await;

                if let Some((_view, sender)) = task_map.remove_entry(&(view_number)) {
                    // Send task cancel message to old task

                    // If task already exited we expect an error
                    let _res = sender
                        .send(ConsensusIntentEvent::CancelPollForTransactions(view_number))
                        .await;
                } else {
                    info!("Task map entry should have existed");
                };
            }

            _ => {}
        }
    }
}

impl<TYPES: NodeType> TestableNetworkingImplementation<TYPES> for WebServerNetwork<TYPES> {
    fn generator(
        expected_node_count: usize,
        _num_bootstrap: usize,
        _network_id: usize,
        _da_committee_size: usize,
        is_da: bool,
    ) -> Box<dyn Fn(u64) -> Self + 'static> {
        let (server_shutdown_sender, server_shutdown) = oneshot();
        let sender = Arc::new(server_shutdown_sender);
        // TODO ED Restrict this to be an open port using portpicker
        let port = random::<u16>();
        info!("Launching web server on port {port}");
        // Start web server
        async_spawn(hotshot_web_server::run_web_server::<TYPES::SignatureKey>(
            Some(server_shutdown),
            port,
        ));

        // We assign known_nodes' public key and stake value rather than read from config file since it's a test
        let known_nodes = (0..expected_node_count as u64)
            .map(|id| {
                TYPES::SignatureKey::from_private(
                    &TYPES::SignatureKey::generated_from_seed_indexed([0u8; 32], id).1,
                )
            })
            .collect::<Vec<_>>();

        // Start each node's web server client
        Box::new(move |id| {
            let sender = Arc::clone(&sender);
            let mut network = WebServerNetwork::create(
                "0.0.0.0",
                port,
                Duration::from_millis(100),
                known_nodes[id as usize].clone(),
                is_da,
            );
            network.server_shutdown_signal = Some(sender);
            network
        })
    }

    fn in_flight_message_count(&self) -> Option<usize> {
        None
    }
}

impl<TYPES: NodeType> TestableNetworkingImplementation<TYPES> for WebCommChannel<TYPES> {
    fn generator(
        expected_node_count: usize,
        num_bootstrap: usize,
        network_id: usize,
        da_committee_size: usize,
        is_da: bool,
    ) -> Box<dyn Fn(u64) -> Self + 'static> {
        let generator = <WebServerNetwork<TYPES> as TestableNetworkingImplementation<_>>::generator(
            expected_node_count,
            num_bootstrap,
            network_id,
            da_committee_size,
            is_da,
        );
        Box::new(move |node_id| Self(generator(node_id).into()))
    }

    fn in_flight_message_count(&self) -> Option<usize> {
        None
    }
}

impl<TYPES: NodeType> TestableChannelImplementation<TYPES> for WebCommChannel<TYPES> {
    fn generate_network() -> Box<dyn Fn(Arc<WebServerNetwork<TYPES>>) -> Self + 'static> {
        Box::new(move |network| WebCommChannel::new(network))
    }
}<|MERGE_RESOLUTION|>--- conflicted
+++ resolved
@@ -855,8 +855,6 @@
                         .await;
                 }
             }
-<<<<<<< HEAD
-=======
             ConsensusIntentEvent::PollForVIDDisperse(view_number) => {
                 // Check if we already have a task for this (we shouldn't)
 
@@ -897,7 +895,6 @@
                         .await;
                 }
             }
->>>>>>> 7f6ca9a7
             ConsensusIntentEvent::PollForCurrentProposal => {
                 // create new task
                 let (_, receiver) = unbounded();
@@ -909,11 +906,7 @@
                             .poll_web_server(receiver, MessagePurpose::CurrentProposal, 1)
                             .await
                         {
-<<<<<<< HEAD
-                            error!(
-=======
                             warn!(
->>>>>>> 7f6ca9a7
                                 "Background receive proposal polling encountered an error: {:?}",
                                 e
                             );
