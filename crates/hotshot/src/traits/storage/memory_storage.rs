//! [`HashMap`](std::collections::HashMap) and [`Vec`] based implementation of the storage trait
//!
//! This module provides a non-persisting, dummy adapter for the [`Storage`] trait
use async_lock::RwLock;
use async_trait::async_trait;
use hotshot_types::traits::{
    node_implementation::NodeType,
    storage::{
        Result, Storage, StorageError, StorageState, StoredView, TestableStorage, ViewEntry,
    },
};
use std::{
    collections::{BTreeMap, BTreeSet},
    sync::Arc,
};

/// Internal state for a [`MemoryStorage`]
struct MemoryStorageInternal<TYPES: NodeType> {
    /// The views that have been stored
    stored: BTreeMap<TYPES::Time, StoredView<TYPES>>,
    /// The views that have failed
    failed: BTreeSet<TYPES::Time>,
}

/// In memory, ephemeral, storage for a [`HotShot`](crate::HotShot) instance
#[derive(Clone)]
pub struct MemoryStorage<TYPES: NodeType> {
    /// The inner state of this [`MemoryStorage`]
    inner: Arc<RwLock<MemoryStorageInternal<TYPES>>>,
}

impl<TYPES: NodeType> MemoryStorage<TYPES> {
    /// Create a new instance of the memory storage with the given block and state
    #[must_use]
    pub fn empty() -> Self {
        let inner = MemoryStorageInternal {
            stored: BTreeMap::new(),
            failed: BTreeSet::new(),
        };
        Self {
            inner: Arc::new(RwLock::new(inner)),
        }
    }
}

#[async_trait]
impl<TYPES: NodeType> TestableStorage<TYPES> for MemoryStorage<TYPES> {
    fn construct_tmp_storage() -> Result<Self> {
        Ok(Self::empty())
    }

    async fn get_full_state(&self) -> StorageState<TYPES> {
        let inner = self.inner.read().await;
        StorageState {
            stored: inner.stored.clone(),
            failed: inner.failed.clone(),
        }
    }
}

#[async_trait]
impl<TYPES: NodeType> Storage<TYPES> for MemoryStorage<TYPES> {
    async fn append(&self, views: Vec<ViewEntry<TYPES>>) -> Result {
        let mut inner = self.inner.write().await;
        for view in views {
            match view {
                ViewEntry::Failed(num) => {
                    inner.failed.insert(num);
                }
                ViewEntry::Success(view) => {
                    inner.stored.insert(view.view_number, view);
                }
            }
        }
        Ok(())
    }

    async fn cleanup_storage_up_to_view(&self, view: TYPES::Time) -> Result<usize> {
        let mut inner = self.inner.write().await;

        // .split_off will return everything after the given key, including the key.
        let stored_after = inner.stored.split_off(&view);
        // .split_off will return the map we want to keep stored, so we need to swap them
        let old_stored = std::mem::replace(&mut inner.stored, stored_after);

        // same for the BTreeSet
        let failed_after = inner.failed.split_off(&view);
        let old_failed = std::mem::replace(&mut inner.failed, failed_after);

        Ok(old_stored.len() + old_failed.len())
    }

    async fn get_anchored_view(&self) -> Result<StoredView<TYPES>> {
        let inner = self.inner.read().await;
        let last = inner
            .stored
            .values()
            .next_back()
            .ok_or(StorageError::NoGenesisView)?;
        Ok(last.clone())
    }

    async fn commit(&self) -> Result {
        Ok(()) // do nothing
    }
}

#[cfg(test)]
mod test {

    use super::*;
    use commit::Committable;
<<<<<<< HEAD
    use hotshot_signature_key::bn254::BLSPubKey;
    use hotshot_types::traits::signature_key::SignatureKey;
    use hotshot_types::{
        block_impl::{VIDBlockHeader, VIDBlockPayload, VIDTransaction},
        data::{fake_commitment, Leaf, ViewNumber},
=======
    use hotshot_testing::{
        block_types::{genesis_vid_commitment, TestBlockHeader, TestBlockPayload},
        node_types::TestTypes,
    };
    use hotshot_types::{
        data::{fake_commitment, genesis_proposer_id, Leaf},
>>>>>>> 69e8a5e9
        simple_certificate::QuorumCertificate,
        traits::{node_implementation::NodeType, state::ConsensusTime},
    };
    use std::marker::PhantomData;
    use tracing::instrument;

    fn random_stored_view(view_number: <TestTypes as NodeType>::Time) -> StoredView<TestTypes> {
        let payload = TestBlockPayload::genesis();
        let header = TestBlockHeader {
            block_number: 0,
            payload_commitment: genesis_vid_commitment(),
        };
        let dummy_leaf_commit = fake_commitment::<Leaf<TestTypes>>();
        let data = hotshot_types::simple_vote::QuorumData {
            leaf_commit: dummy_leaf_commit,
        };
        let commit = data.commit();
        StoredView::from_qc_block_and_state(
            QuorumCertificate {
                is_genesis: view_number == <TestTypes as NodeType>::Time::genesis(),
                data,
                vote_commitment: commit,
                signatures: None,
                view_number,
                _pd: PhantomData,
            },
            header,
            Some(payload),
            dummy_leaf_commit,
            Vec::new(),
            <<DummyTypes as NodeType>::SignatureKey as SignatureKey>::genesis_proposer_pk(),
        )
    }

    #[cfg_attr(
        async_executor_impl = "tokio",
        tokio::test(flavor = "multi_thread", worker_threads = 2)
    )]
    #[cfg_attr(async_executor_impl = "async-std", async_std::test)]
    #[instrument]
    async fn memory_storage() {
        let storage = MemoryStorage::construct_tmp_storage().unwrap();
        let genesis = random_stored_view(<TestTypes as NodeType>::Time::genesis());
        storage
            .append_single_view(genesis.clone())
            .await
            .expect("Could not append block");
        assert_eq!(storage.get_anchored_view().await.unwrap(), genesis);
        storage
            .cleanup_storage_up_to_view(genesis.view_number)
            .await
            .unwrap();
        assert_eq!(storage.get_anchored_view().await.unwrap(), genesis);
        storage
            .cleanup_storage_up_to_view(genesis.view_number + 1)
            .await
            .unwrap();
        assert!(storage.get_anchored_view().await.is_err());
    }
}<|MERGE_RESOLUTION|>--- conflicted
+++ resolved
@@ -110,22 +110,16 @@
 
     use super::*;
     use commit::Committable;
-<<<<<<< HEAD
-    use hotshot_signature_key::bn254::BLSPubKey;
-    use hotshot_types::traits::signature_key::SignatureKey;
-    use hotshot_types::{
-        block_impl::{VIDBlockHeader, VIDBlockPayload, VIDTransaction},
-        data::{fake_commitment, Leaf, ViewNumber},
-=======
     use hotshot_testing::{
         block_types::{genesis_vid_commitment, TestBlockHeader, TestBlockPayload},
         node_types::TestTypes,
     };
     use hotshot_types::{
-        data::{fake_commitment, genesis_proposer_id, Leaf},
->>>>>>> 69e8a5e9
+        data::{fake_commitment, Leaf},
         simple_certificate::QuorumCertificate,
-        traits::{node_implementation::NodeType, state::ConsensusTime},
+        traits::{
+            node_implementation::NodeType, signature_key::SignatureKey, state::ConsensusTime,
+        },
     };
     use std::marker::PhantomData;
     use tracing::instrument;
@@ -154,7 +148,7 @@
             Some(payload),
             dummy_leaf_commit,
             Vec::new(),
-            <<DummyTypes as NodeType>::SignatureKey as SignatureKey>::genesis_proposer_pk(),
+            <<TestTypes as NodeType>::SignatureKey as SignatureKey>::genesis_proposer_pk(),
         )
     }
 
