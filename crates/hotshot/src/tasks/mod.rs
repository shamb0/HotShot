//! Provides a number of tasks that run continuously on a [`HotShot`]

use crate::{async_spawn, types::SystemContextHandle, HotShotConsensusApi};
use async_compatibility_layer::art::async_sleep;
use commit::{Commitment, Committable};
use futures::FutureExt;
use hotshot_task::{
    boxed_sync,
    event_stream::ChannelStream,
    task::{FilterEvent, HandleEvent, HandleMessage, HotShotTaskCompleted, HotShotTaskTypes},
    task_impls::TaskBuilder,
    task_launcher::TaskRunner,
    GeneratedStream, Merge,
};
use hotshot_task_impls::{
    consensus::{consensus_event_filter, ConsensusTaskState, ConsensusTaskTypes},
    da::{DATaskState, DATaskTypes},
    events::HotShotEvent,
    network::{
        NetworkEventTaskState, NetworkEventTaskTypes, NetworkMessageTaskState,
        NetworkMessageTaskTypes, NetworkTaskKind,
    },
    transactions::{TransactionTaskState, TransactionsTaskTypes},
    vid::{VIDTaskState, VIDTaskTypes},
    view_sync::{ViewSyncTaskState, ViewSyncTaskStateTypes},
};
use hotshot_types::{
    data::Leaf,
    event::Event,
    message::{Message, Messages},
    traits::{
        election::{ConsensusExchange, Membership, ViewSyncExchangeType},
        network::{CommunicationChannel, ConsensusIntentEvent, TransmitType},
        node_implementation::{
            CommitteeEx, ExchangesType, NodeImplementation, NodeType, QuorumEx, TimeoutEx, VIDEx,
            ViewSyncEx,
        },
        state::ConsensusTime,
        BlockPayload,
    },
};
use std::{
    collections::{HashMap, HashSet},
    marker::PhantomData,
    sync::Arc,
    time::Duration,
};

/// event for global event stream
#[derive(Clone, Debug)]
pub enum GlobalEvent {
    /// shut everything down
    Shutdown,
    /// dummy (TODO delete later)
    Dummy,
}

/// Add the network task to handle messages and publish events.
/// # Panics
/// Is unable to panic. This section here is just to satisfy clippy
pub async fn add_network_message_task<
    TYPES: NodeType,
    I: NodeImplementation<TYPES>,
    MEMBERSHIP: Membership<TYPES>,
    EXCHANGE: ConsensusExchange<TYPES, Message<TYPES, I>, Membership = MEMBERSHIP> + 'static,
>(
    task_runner: TaskRunner,
    event_stream: ChannelStream<HotShotEvent<TYPES, I>>,
    exchange: EXCHANGE,
) -> TaskRunner
// This bound is required so that we can call the `recv_msgs` function of `CommunicationChannel`.
where
    EXCHANGE::Networking: CommunicationChannel<TYPES, Message<TYPES, I>, MEMBERSHIP>,
{
    let channel = exchange.network().clone();
    let broadcast_stream = GeneratedStream::<Messages<TYPES, I>>::new(Arc::new(move || {
        let network = channel.clone();
        let closure = async move {
            loop {
                let msgs = Messages(
                    network
                        .recv_msgs(TransmitType::Broadcast)
                        .await
                        .expect("Failed to receive broadcast messages"),
                );
                if msgs.0.is_empty() {
                    async_sleep(Duration::from_millis(100)).await;
                } else {
                    break msgs;
                }
            }
        };
        Some(boxed_sync(closure))
    }));
    let channel = exchange.network().clone();
    let direct_stream = GeneratedStream::<Messages<TYPES, I>>::new(Arc::new(move || {
        let network = channel.clone();
        let closure = async move {
            loop {
                let msgs = Messages(
                    network
                        .recv_msgs(TransmitType::Direct)
                        .await
                        .expect("Failed to receive direct messages"),
                );
                if msgs.0.is_empty() {
                    async_sleep(Duration::from_millis(100)).await;
                } else {
                    break msgs;
                }
            }
        };
        Some(boxed_sync(closure))
    }));
    let message_stream = Merge::new(broadcast_stream, direct_stream);
    let network_state: NetworkMessageTaskState<_, _> = NetworkMessageTaskState {
        event_stream: event_stream.clone(),
    };
    let registry = task_runner.registry.clone();
    let network_message_handler = HandleMessage(Arc::new(
        move |messages: either::Either<Messages<TYPES, I>, Messages<TYPES, I>>,
              mut state: NetworkMessageTaskState<TYPES, I>| {
            let messages = match messages {
                either::Either::Left(messages) | either::Either::Right(messages) => messages,
            };
            async move {
                state.handle_messages(messages.0).await;
                (None, state)
            }
            .boxed()
        },
    ));
    let networking_name = "Networking Task";

    let networking_task_builder =
        TaskBuilder::<NetworkMessageTaskTypes<_, _>>::new(networking_name.to_string())
            .register_message_stream(message_stream)
            .register_registry(&mut registry.clone())
            .await
            .register_state(network_state)
            .register_message_handler(network_message_handler);

    // impossible for unwraps to fail
    // we *just* registered
    let networking_task_id = networking_task_builder.get_task_id().unwrap();
    let networking_task = NetworkMessageTaskTypes::build(networking_task_builder).launch();

    task_runner.add_task(
        networking_task_id,
        networking_name.to_string(),
        networking_task,
    )
}

/// Add the network task to handle events and send messages.
/// # Panics
/// Is unable to panic. This section here is just to satisfy clippy
pub async fn add_network_event_task<
    TYPES: NodeType,
    I: NodeImplementation<TYPES>,
    MEMBERSHIP: Membership<TYPES>,
    EXCHANGE: ConsensusExchange<TYPES, Message<TYPES, I>, Membership = MEMBERSHIP> + 'static,
>(
    task_runner: TaskRunner,
    event_stream: ChannelStream<HotShotEvent<TYPES, I>>,
    exchange: EXCHANGE,
    task_kind: NetworkTaskKind,
) -> TaskRunner
// This bound is required so that we can call the `recv_msgs` function of `CommunicationChannel`.
where
    EXCHANGE::Networking: CommunicationChannel<TYPES, Message<TYPES, I>, MEMBERSHIP>,
{
    let filter = NetworkEventTaskState::<
        TYPES,
        I,
        MEMBERSHIP,
        <EXCHANGE as ConsensusExchange<_, _>>::Networking,
    >::filter(task_kind);
    let channel = exchange.network().clone();
    let network_state: NetworkEventTaskState<_, _, _, _> = NetworkEventTaskState {
        channel,
        event_stream: event_stream.clone(),
        view: TYPES::Time::genesis(),
        phantom: PhantomData,
    };
    let registry = task_runner.registry.clone();
    let network_event_handler = HandleEvent(Arc::new(
        move |event, mut state: NetworkEventTaskState<_, _, MEMBERSHIP, _>| {
            let membership = exchange.membership().clone();
            async move {
                let completion_status = state.handle_event(event, &membership).await;
                (completion_status, state)
            }
            .boxed()
        },
    ));
    let networking_name = "Networking Task";

    let networking_task_builder =
        TaskBuilder::<NetworkEventTaskTypes<_, _, _, _>>::new(networking_name.to_string())
            .register_event_stream(event_stream.clone(), filter)
            .await
            .register_registry(&mut registry.clone())
            .await
            .register_state(network_state)
            .register_event_handler(network_event_handler);

    // impossible for unwraps to fail
    // we *just* registered
    let networking_task_id = networking_task_builder.get_task_id().unwrap();
    let networking_task = NetworkEventTaskTypes::build(networking_task_builder).launch();

    task_runner.add_task(
        networking_task_id,
        networking_name.to_string(),
        networking_task,
    )
}

/// add the consensus task
/// # Panics
/// Is unable to panic. This section here is just to satisfy clippy
pub async fn add_consensus_task<
<<<<<<< HEAD
    TYPES: NodeType<BlockPayload = VIDBlockPayload, Transaction = VIDTransaction>,
    I: NodeImplementation<TYPES>,
=======
    TYPES: NodeType,
    I: NodeImplementation<TYPES, ConsensusMessage = SequencingMessage<TYPES, I>>,
>>>>>>> 81e97913
>(
    task_runner: TaskRunner,
    event_stream: ChannelStream<HotShotEvent<TYPES, I>>,
    output_stream: ChannelStream<Event<TYPES>>,
    handle: SystemContextHandle<TYPES, I>,
) -> TaskRunner
where
    QuorumEx<TYPES, I>:
        ConsensusExchange<TYPES, Message<TYPES, I>, Commitment = Commitment<Leaf<TYPES>>>,
    CommitteeEx<TYPES, I>:
        ConsensusExchange<TYPES, Message<TYPES, I>, Commitment = Commitment<TYPES::BlockPayload>>,
    TimeoutEx<TYPES, I>:
        ConsensusExchange<TYPES, Message<TYPES, I>, Commitment = Commitment<TYPES::Time>>,
{
    let consensus = handle.hotshot.get_consensus();
    let c_api: HotShotConsensusApi<TYPES, I> = HotShotConsensusApi {
        inner: handle.hotshot.inner.clone(),
    };
    let registry = task_runner.registry.clone();
    let (payload, metadata) = <TYPES::BlockPayload as BlockPayload>::genesis();
    // build the consensus task
    let consensus_state = ConsensusTaskState {
        registry: registry.clone(),
        consensus,
        timeout: handle.hotshot.inner.config.next_view_timeout,
        cur_view: TYPES::Time::new(0),
        payload_commitment_and_metadata: Some((payload.commit(), metadata)),
        quorum_exchange: c_api.inner.exchanges.quorum_exchange().clone().into(),
        timeout_exchange: c_api.inner.exchanges.timeout_exchange().clone().into(),
        api: c_api.clone(),
        committee_exchange: c_api.inner.exchanges.committee_exchange().clone().into(),
        _pd: PhantomData,
        vote_collector: None,
        timeout_task: async_spawn(async move {}),
        event_stream: event_stream.clone(),
        output_event_stream: output_stream,
        da_certs: HashMap::new(),
        vid_certs: HashMap::new(),
        current_proposal: None,
        id: handle.hotshot.inner.id,
    };
    consensus_state
        .quorum_exchange
        .network()
        .inject_consensus_info(ConsensusIntentEvent::PollForCurrentProposal)
        .await;
    consensus_state
        .quorum_exchange
        .network()
        .inject_consensus_info(ConsensusIntentEvent::PollForProposal(1))
        .await;
    let filter = FilterEvent(Arc::new(consensus_event_filter));
    let consensus_name = "Consensus Task";
    let consensus_event_handler = HandleEvent(Arc::new(
        move |event, mut state: ConsensusTaskState<TYPES, I, HotShotConsensusApi<TYPES, I>>| {
            async move {
                if let HotShotEvent::Shutdown = event {
                    (Some(HotShotTaskCompleted::ShutDown), state)
                } else {
                    state.handle_event(event).await;
                    (None, state)
                }
            }
            .boxed()
        },
    ));
    let consensus_task_builder = TaskBuilder::<
        ConsensusTaskTypes<TYPES, I, HotShotConsensusApi<TYPES, I>>,
    >::new(consensus_name.to_string())
    .register_event_stream(event_stream.clone(), filter)
    .await
    .register_registry(&mut registry.clone())
    .await
    .register_state(consensus_state)
    .register_event_handler(consensus_event_handler);
    // impossible for unwrap to fail
    // we *just* registered
    let consensus_task_id = consensus_task_builder.get_task_id().unwrap();
    let consensus_task = ConsensusTaskTypes::build(consensus_task_builder).launch();

    task_runner.add_task(
        consensus_task_id,
        consensus_name.to_string(),
        consensus_task,
    )
}

/// add the VID task
/// # Panics
/// Is unable to panic. This section here is just to satisfy clippy
pub async fn add_vid_task<TYPES: NodeType, I: NodeImplementation<TYPES>>(
    task_runner: TaskRunner,
    event_stream: ChannelStream<HotShotEvent<TYPES, I>>,
    vid_exchange: VIDEx<TYPES, I>,
    handle: SystemContextHandle<TYPES, I>,
) -> TaskRunner
where
    VIDEx<TYPES, I>:
        ConsensusExchange<TYPES, Message<TYPES, I>, Commitment = Commitment<TYPES::BlockPayload>>,
{
    // build the vid task
    let c_api: HotShotConsensusApi<TYPES, I> = HotShotConsensusApi {
        inner: handle.hotshot.inner.clone(),
    };
    let registry = task_runner.registry.clone();
    let vid_state = VIDTaskState {
        registry: registry.clone(),
        api: c_api.clone(),
        consensus: handle.hotshot.get_consensus(),
        cur_view: TYPES::Time::new(0),
        vid_exchange: vid_exchange.into(),
        vote_collector: None,
        event_stream: event_stream.clone(),
        id: handle.hotshot.inner.id,
    };
    let vid_event_handler = HandleEvent(Arc::new(
        move |event, mut state: VIDTaskState<TYPES, I, HotShotConsensusApi<TYPES, I>>| {
            async move {
                let completion_status = state.handle_event(event).await;
                (completion_status, state)
            }
            .boxed()
        },
    ));
    let vid_name = "VID Task";
    let vid_event_filter = FilterEvent(Arc::new(
        VIDTaskState::<TYPES, I, HotShotConsensusApi<TYPES, I>>::filter,
    ));

    let vid_task_builder =
        TaskBuilder::<VIDTaskTypes<TYPES, I, HotShotConsensusApi<TYPES, I>>>::new(
            vid_name.to_string(),
        )
        .register_event_stream(event_stream.clone(), vid_event_filter)
        .await
        .register_registry(&mut registry.clone())
        .await
        .register_state(vid_state)
        .register_event_handler(vid_event_handler);
    // impossible for unwrap to fail
    // we *just* registered
    let vid_task_id = vid_task_builder.get_task_id().unwrap();
    let vid_task = VIDTaskTypes::build(vid_task_builder).launch();
    task_runner.add_task(vid_task_id, vid_name.to_string(), vid_task)
}

/// add the Data Availability task
/// # Panics
/// Is unable to panic. This section here is just to satisfy clippy
pub async fn add_da_task<TYPES: NodeType, I: NodeImplementation<TYPES>>(
    task_runner: TaskRunner,
    event_stream: ChannelStream<HotShotEvent<TYPES, I>>,
    committee_exchange: CommitteeEx<TYPES, I>,
    handle: SystemContextHandle<TYPES, I>,
) -> TaskRunner
where
    CommitteeEx<TYPES, I>:
        ConsensusExchange<TYPES, Message<TYPES, I>, Commitment = Commitment<TYPES::BlockPayload>>,
{
    // build the da task
    let c_api: HotShotConsensusApi<TYPES, I> = HotShotConsensusApi {
        inner: handle.hotshot.inner.clone(),
    };
    let registry = task_runner.registry.clone();
    let da_state = DATaskState {
        registry: registry.clone(),
        api: c_api.clone(),
        consensus: handle.hotshot.get_consensus(),
        cur_view: TYPES::Time::new(0),
        committee_exchange: committee_exchange.into(),
        vote_collector: None,
        event_stream: event_stream.clone(),
        id: handle.hotshot.inner.id,
    };
    let da_event_handler = HandleEvent(Arc::new(
        move |event, mut state: DATaskState<TYPES, I, HotShotConsensusApi<TYPES, I>>| {
            async move {
                let completion_status = state.handle_event(event).await;
                (completion_status, state)
            }
            .boxed()
        },
    ));
    let da_name = "DA Task";
    let da_event_filter = FilterEvent(Arc::new(
        DATaskState::<TYPES, I, HotShotConsensusApi<TYPES, I>>::filter,
    ));

    let da_task_builder = TaskBuilder::<DATaskTypes<TYPES, I, HotShotConsensusApi<TYPES, I>>>::new(
        da_name.to_string(),
    )
    .register_event_stream(event_stream.clone(), da_event_filter)
    .await
    .register_registry(&mut registry.clone())
    .await
    .register_state(da_state)
    .register_event_handler(da_event_handler);
    // impossible for unwrap to fail
    // we *just* registered
    let da_task_id = da_task_builder.get_task_id().unwrap();
    let da_task = DATaskTypes::build(da_task_builder).launch();
    task_runner.add_task(da_task_id, da_name.to_string(), da_task)
}

/// add the Transaction Handling task
/// # Panics
/// Is unable to panic. This section here is just to satisfy clippy
pub async fn add_transaction_task<
<<<<<<< HEAD
    TYPES: NodeType<Transaction = VIDTransaction, BlockPayload = VIDBlockPayload>,
    I: NodeImplementation<TYPES>,
=======
    TYPES: NodeType,
    I: NodeImplementation<TYPES, ConsensusMessage = SequencingMessage<TYPES, I>>,
>>>>>>> 81e97913
>(
    task_runner: TaskRunner,
    event_stream: ChannelStream<HotShotEvent<TYPES, I>>,
    quorum_exchange: QuorumEx<TYPES, I>,
    handle: SystemContextHandle<TYPES, I>,
) -> TaskRunner
where
    QuorumEx<TYPES, I>: ConsensusExchange<TYPES, Message<TYPES, I>>,
{
    // build the transactions task
    let c_api: HotShotConsensusApi<TYPES, I> = HotShotConsensusApi {
        inner: handle.hotshot.inner.clone(),
    };
    let registry = task_runner.registry.clone();
    let transactions_state = TransactionTaskState {
        registry: registry.clone(),
        api: c_api.clone(),
        consensus: handle.hotshot.get_consensus(),
        transactions: Arc::default(),
        seen_transactions: HashSet::new(),
        cur_view: TYPES::Time::new(0),
        quorum_exchange: quorum_exchange.into(),
        event_stream: event_stream.clone(),
        id: handle.hotshot.inner.id,
    };
    let transactions_event_handler = HandleEvent(Arc::new(
        move |event, mut state: TransactionTaskState<TYPES, I, HotShotConsensusApi<TYPES, I>>| {
            async move {
                let completion_status = state.handle_event(event).await;
                (completion_status, state)
            }
            .boxed()
        },
    ));
    let transactions_name = "Transactions Task";
    let transactions_event_filter = FilterEvent(Arc::new(
        TransactionTaskState::<TYPES, I, HotShotConsensusApi<TYPES, I>>::filter,
    ));

    let transactions_task_builder = TaskBuilder::<
        TransactionsTaskTypes<TYPES, I, HotShotConsensusApi<TYPES, I>>,
    >::new(transactions_name.to_string())
    .register_event_stream(event_stream.clone(), transactions_event_filter)
    .await
    .register_registry(&mut registry.clone())
    .await
    .register_state(transactions_state)
    .register_event_handler(transactions_event_handler);
    // impossible for unwrap to fail
    // we *just* registered
    let da_task_id = transactions_task_builder.get_task_id().unwrap();
    let da_task = TransactionsTaskTypes::build(transactions_task_builder).launch();
    task_runner.add_task(da_task_id, transactions_name.to_string(), da_task)
}
/// add the view sync task
/// # Panics
/// Is unable to panic. This section here is just to satisfy clippy
pub async fn add_view_sync_task<TYPES: NodeType, I: NodeImplementation<TYPES>>(
    task_runner: TaskRunner,
    event_stream: ChannelStream<HotShotEvent<TYPES, I>>,
    handle: SystemContextHandle<TYPES, I>,
) -> TaskRunner
where
    ViewSyncEx<TYPES, I>: ViewSyncExchangeType<TYPES, Message<TYPES, I>>,
{
    let api = HotShotConsensusApi {
        inner: handle.hotshot.inner.clone(),
    };
    // build the view sync task
    let view_sync_state = ViewSyncTaskState {
        registry: task_runner.registry.clone(),
        event_stream: event_stream.clone(),
        current_view: TYPES::Time::new(0),
        next_view: TYPES::Time::new(0),
        exchange: (*api.inner.exchanges.view_sync_exchange()).clone().into(),
        api,
        num_timeouts_tracked: 0,
        replica_task_map: HashMap::default(),
        relay_task_map: HashMap::default(),
        view_sync_timeout: Duration::new(10, 0),
        id: handle.hotshot.inner.id,
        last_garbage_collected_view: TYPES::Time::new(0),
    };
    let registry = task_runner.registry.clone();
    let view_sync_event_handler = HandleEvent(Arc::new(
        move |event, mut state: ViewSyncTaskState<TYPES, I, HotShotConsensusApi<TYPES, I>>| {
            async move {
                if let HotShotEvent::Shutdown = event {
                    (Some(HotShotTaskCompleted::ShutDown), state)
                } else {
                    state.handle_event(event).await;
                    (None, state)
                }
            }
            .boxed()
        },
    ));
    let view_sync_name = "ViewSync Task";
    let view_sync_event_filter = FilterEvent(Arc::new(
        ViewSyncTaskState::<TYPES, I, HotShotConsensusApi<TYPES, I>>::filter,
    ));

    let view_sync_task_builder = TaskBuilder::<
        ViewSyncTaskStateTypes<TYPES, I, HotShotConsensusApi<TYPES, I>>,
    >::new(view_sync_name.to_string())
    .register_event_stream(event_stream.clone(), view_sync_event_filter)
    .await
    .register_registry(&mut registry.clone())
    .await
    .register_state(view_sync_state)
    .register_event_handler(view_sync_event_handler);
    // impossible for unwrap to fail
    // we *just* registered
    let view_sync_task_id = view_sync_task_builder.get_task_id().unwrap();

    let view_sync_task = ViewSyncTaskStateTypes::build(view_sync_task_builder).launch();
    task_runner.add_task(
        view_sync_task_id,
        view_sync_name.to_string(),
        view_sync_task,
    )
}<|MERGE_RESOLUTION|>--- conflicted
+++ resolved
@@ -220,15 +220,7 @@
 /// add the consensus task
 /// # Panics
 /// Is unable to panic. This section here is just to satisfy clippy
-pub async fn add_consensus_task<
-<<<<<<< HEAD
-    TYPES: NodeType<BlockPayload = VIDBlockPayload, Transaction = VIDTransaction>,
-    I: NodeImplementation<TYPES>,
-=======
-    TYPES: NodeType,
-    I: NodeImplementation<TYPES, ConsensusMessage = SequencingMessage<TYPES, I>>,
->>>>>>> 81e97913
->(
+pub async fn add_consensus_task<TYPES: NodeType, I: NodeImplementation<TYPES>>(
     task_runner: TaskRunner,
     event_stream: ChannelStream<HotShotEvent<TYPES, I>>,
     output_stream: ChannelStream<Event<TYPES>>,
@@ -435,15 +427,7 @@
 /// add the Transaction Handling task
 /// # Panics
 /// Is unable to panic. This section here is just to satisfy clippy
-pub async fn add_transaction_task<
-<<<<<<< HEAD
-    TYPES: NodeType<Transaction = VIDTransaction, BlockPayload = VIDBlockPayload>,
-    I: NodeImplementation<TYPES>,
-=======
-    TYPES: NodeType,
-    I: NodeImplementation<TYPES, ConsensusMessage = SequencingMessage<TYPES, I>>,
->>>>>>> 81e97913
->(
+pub async fn add_transaction_task<TYPES: NodeType, I: NodeImplementation<TYPES>>(
     task_runner: TaskRunner,
     event_stream: ChannelStream<HotShotEvent<TYPES, I>>,
     quorum_exchange: QuorumEx<TYPES, I>,
