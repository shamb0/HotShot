//! Provides a number of tasks that run continuously on a [`HotShot`]

use crate::{async_spawn, types::SystemContextHandle, HotShotConsensusApi};
use async_compatibility_layer::art::async_sleep;
use commit::{Commitment, Committable};
use futures::FutureExt;
use hotshot_task::{
    boxed_sync,
    event_stream::ChannelStream,
    task::{FilterEvent, HandleEvent, HandleMessage, HotShotTaskCompleted, HotShotTaskTypes},
    task_impls::TaskBuilder,
    task_launcher::TaskRunner,
    GeneratedStream, Merge,
};
use hotshot_task_impls::{
    consensus::{consensus_event_filter, ConsensusTaskState, ConsensusTaskTypes},
    da::{DATaskState, DATaskTypes},
    events::HotShotEvent,
    network::{
        NetworkEventTaskState, NetworkEventTaskTypes, NetworkMessageTaskState,
        NetworkMessageTaskTypes, NetworkTaskKind,
    },
    transactions::{TransactionTaskState, TransactionsTaskTypes},
    vid::{VIDTaskState, VIDTaskTypes},
    view_sync::{ViewSyncTaskState, ViewSyncTaskStateTypes},
};
use hotshot_types::{
<<<<<<< HEAD
    certificate::ViewSyncCertificate,
=======
    block_impl::{VIDBlockPayload, VIDTransaction},
>>>>>>> 2d95ebc8
    data::{Leaf, ProposalType, QuorumProposal},
    event::Event,
    message::{Message, Messages, SequencingMessage},
    traits::{
        election::{ConsensusExchange, Membership, ViewSyncExchangeType},
        network::{CommunicationChannel, ConsensusIntentEvent, TransmitType},
        node_implementation::{
            CommitteeEx, ExchangesType, NodeImplementation, NodeType, QuorumEx, TimeoutEx, VIDEx,
            ViewSyncEx,
        },
        state::ConsensusTime,
        BlockPayload,
    },
};
use std::{
    collections::{HashMap, HashSet},
    marker::PhantomData,
    sync::Arc,
    time::Duration,
};

/// event for global event stream
#[derive(Clone, Debug)]
pub enum GlobalEvent {
    /// shut everything down
    Shutdown,
    /// dummy (TODO delete later)
    Dummy,
}

/// Add the network task to handle messages and publish events.
/// # Panics
/// Is unable to panic. This section here is just to satisfy clippy
pub async fn add_network_message_task<
    TYPES: NodeType,
    I: NodeImplementation<TYPES, Leaf = Leaf<TYPES>, ConsensusMessage = SequencingMessage<TYPES, I>>,
    PROPOSAL: ProposalType<NodeType = TYPES>,
    MEMBERSHIP: Membership<TYPES>,
    EXCHANGE: ConsensusExchange<TYPES, Message<TYPES, I>, Proposal = PROPOSAL, Membership = MEMBERSHIP>
        + 'static,
>(
    task_runner: TaskRunner,
    event_stream: ChannelStream<HotShotEvent<TYPES, I>>,
    exchange: EXCHANGE,
) -> TaskRunner
// This bound is required so that we can call the `recv_msgs` function of `CommunicationChannel`.
where
    EXCHANGE::Networking: CommunicationChannel<TYPES, Message<TYPES, I>, MEMBERSHIP>,
{
    let channel = exchange.network().clone();
    let broadcast_stream = GeneratedStream::<Messages<TYPES, I>>::new(Arc::new(move || {
        let network = channel.clone();
        let closure = async move {
            loop {
                let msgs = Messages(
                    network
                        .recv_msgs(TransmitType::Broadcast)
                        .await
                        .expect("Failed to receive broadcast messages"),
                );
                if msgs.0.is_empty() {
                    async_sleep(Duration::from_millis(100)).await;
                } else {
                    break msgs;
                }
            }
        };
        Some(boxed_sync(closure))
    }));
    let channel = exchange.network().clone();
    let direct_stream = GeneratedStream::<Messages<TYPES, I>>::new(Arc::new(move || {
        let network = channel.clone();
        let closure = async move {
            loop {
                let msgs = Messages(
                    network
                        .recv_msgs(TransmitType::Direct)
                        .await
                        .expect("Failed to receive direct messages"),
                );
                if msgs.0.is_empty() {
                    async_sleep(Duration::from_millis(100)).await;
                } else {
                    break msgs;
                }
            }
        };
        Some(boxed_sync(closure))
    }));
    let message_stream = Merge::new(broadcast_stream, direct_stream);
    let network_state: NetworkMessageTaskState<_, _> = NetworkMessageTaskState {
        event_stream: event_stream.clone(),
    };
    let registry = task_runner.registry.clone();
    let network_message_handler = HandleMessage(Arc::new(
        move |messages: either::Either<Messages<TYPES, I>, Messages<TYPES, I>>,
              mut state: NetworkMessageTaskState<TYPES, I>| {
            let messages = match messages {
                either::Either::Left(messages) | either::Either::Right(messages) => messages,
            };
            async move {
                state.handle_messages(messages.0).await;
                (None, state)
            }
            .boxed()
        },
    ));
    let networking_name = "Networking Task";

    let networking_task_builder =
        TaskBuilder::<NetworkMessageTaskTypes<_, _>>::new(networking_name.to_string())
            .register_message_stream(message_stream)
            .register_registry(&mut registry.clone())
            .await
            .register_state(network_state)
            .register_message_handler(network_message_handler);

    // impossible for unwraps to fail
    // we *just* registered
    let networking_task_id = networking_task_builder.get_task_id().unwrap();
    let networking_task = NetworkMessageTaskTypes::build(networking_task_builder).launch();

    task_runner.add_task(
        networking_task_id,
        networking_name.to_string(),
        networking_task,
    )
}

/// Add the network task to handle events and send messages.
/// # Panics
/// Is unable to panic. This section here is just to satisfy clippy
pub async fn add_network_event_task<
    TYPES: NodeType,
    I: NodeImplementation<TYPES, Leaf = Leaf<TYPES>, ConsensusMessage = SequencingMessage<TYPES, I>>,
    PROPOSAL: ProposalType<NodeType = TYPES>,
    MEMBERSHIP: Membership<TYPES>,
    EXCHANGE: ConsensusExchange<TYPES, Message<TYPES, I>, Proposal = PROPOSAL, Membership = MEMBERSHIP>
        + 'static,
>(
    task_runner: TaskRunner,
    event_stream: ChannelStream<HotShotEvent<TYPES, I>>,
    exchange: EXCHANGE,
    task_kind: NetworkTaskKind,
) -> TaskRunner
// This bound is required so that we can call the `recv_msgs` function of `CommunicationChannel`.
where
    EXCHANGE::Networking: CommunicationChannel<TYPES, Message<TYPES, I>, MEMBERSHIP>,
{
    let filter = NetworkEventTaskState::<
        TYPES,
        I,
        MEMBERSHIP,
        <EXCHANGE as ConsensusExchange<_, _>>::Networking,
    >::filter(task_kind);
    let channel = exchange.network().clone();
    let network_state: NetworkEventTaskState<_, _, _, _> = NetworkEventTaskState {
        channel,
        event_stream: event_stream.clone(),
        view: TYPES::Time::genesis(),
        phantom: PhantomData,
    };
    let registry = task_runner.registry.clone();
    let network_event_handler = HandleEvent(Arc::new(
        move |event, mut state: NetworkEventTaskState<_, _, MEMBERSHIP, _>| {
            let membership = exchange.membership().clone();
            async move {
                let completion_status = state.handle_event(event, &membership).await;
                (completion_status, state)
            }
            .boxed()
        },
    ));
    let networking_name = "Networking Task";

    let networking_task_builder =
        TaskBuilder::<NetworkEventTaskTypes<_, _, _, _>>::new(networking_name.to_string())
            .register_event_stream(event_stream.clone(), filter)
            .await
            .register_registry(&mut registry.clone())
            .await
            .register_state(network_state)
            .register_event_handler(network_event_handler);

    // impossible for unwraps to fail
    // we *just* registered
    let networking_task_id = networking_task_builder.get_task_id().unwrap();
    let networking_task = NetworkEventTaskTypes::build(networking_task_builder).launch();

    task_runner.add_task(
        networking_task_id,
        networking_name.to_string(),
        networking_task,
    )
}

/// add the consensus task
/// # Panics
/// Is unable to panic. This section here is just to satisfy clippy
pub async fn add_consensus_task<
    TYPES: NodeType,
    I: NodeImplementation<TYPES, Leaf = Leaf<TYPES>, ConsensusMessage = SequencingMessage<TYPES, I>>,
>(
    task_runner: TaskRunner,
    event_stream: ChannelStream<HotShotEvent<TYPES, I>>,
    output_stream: ChannelStream<Event<TYPES, I::Leaf>>,
    handle: SystemContextHandle<TYPES, I>,
) -> TaskRunner
where
    QuorumEx<TYPES, I>: ConsensusExchange<
        TYPES,
        Message<TYPES, I>,
        Proposal = QuorumProposal<TYPES, Leaf<TYPES>>,
        Commitment = Commitment<Leaf<TYPES>>,
    >,
    CommitteeEx<TYPES, I>:
        ConsensusExchange<TYPES, Message<TYPES, I>, Commitment = Commitment<TYPES::BlockPayload>>,
    TimeoutEx<TYPES, I>: ConsensusExchange<
        TYPES,
        Message<TYPES, I>,
        Proposal = QuorumProposal<TYPES, Leaf<TYPES>>,
        Commitment = Commitment<TYPES::Time>,
    >,
{
    let consensus = handle.hotshot.get_consensus();
    let c_api: HotShotConsensusApi<TYPES, I> = HotShotConsensusApi {
        inner: handle.hotshot.inner.clone(),
    };
    let registry = task_runner.registry.clone();
    let (payload, metadata) = <TYPES::BlockPayload as BlockPayload>::genesis();
    // build the consensus task
    let consensus_state = ConsensusTaskState {
        registry: registry.clone(),
        consensus,
        timeout: handle.hotshot.inner.config.next_view_timeout,
        cur_view: TYPES::Time::new(0),
        payload_commitment_and_metadata: Some((payload.commit(), metadata)),
        quorum_exchange: c_api.inner.exchanges.quorum_exchange().clone().into(),
        timeout_exchange: c_api.inner.exchanges.timeout_exchange().clone().into(),
        api: c_api.clone(),
        committee_exchange: c_api.inner.exchanges.committee_exchange().clone().into(),
        _pd: PhantomData,
        vote_collector: None,
        timeout_task: async_spawn(async move {}),
        event_stream: event_stream.clone(),
        output_event_stream: output_stream,
        da_certs: HashMap::new(),
        vid_certs: HashMap::new(),
        current_proposal: None,
        id: handle.hotshot.inner.id,
    };
    consensus_state
        .quorum_exchange
        .network()
        .inject_consensus_info(ConsensusIntentEvent::PollForCurrentProposal)
        .await;
    consensus_state
        .quorum_exchange
        .network()
        .inject_consensus_info(ConsensusIntentEvent::PollForProposal(1))
        .await;
    let filter = FilterEvent(Arc::new(consensus_event_filter));
    let consensus_name = "Consensus Task";
    let consensus_event_handler = HandleEvent(Arc::new(
        move |event, mut state: ConsensusTaskState<TYPES, I, HotShotConsensusApi<TYPES, I>>| {
            async move {
                if let HotShotEvent::Shutdown = event {
                    (Some(HotShotTaskCompleted::ShutDown), state)
                } else {
                    state.handle_event(event).await;
                    (None, state)
                }
            }
            .boxed()
        },
    ));
    let consensus_task_builder = TaskBuilder::<
        ConsensusTaskTypes<TYPES, I, HotShotConsensusApi<TYPES, I>>,
    >::new(consensus_name.to_string())
    .register_event_stream(event_stream.clone(), filter)
    .await
    .register_registry(&mut registry.clone())
    .await
    .register_state(consensus_state)
    .register_event_handler(consensus_event_handler);
    // impossible for unwrap to fail
    // we *just* registered
    let consensus_task_id = consensus_task_builder.get_task_id().unwrap();
    let consensus_task = ConsensusTaskTypes::build(consensus_task_builder).launch();

    task_runner.add_task(
        consensus_task_id,
        consensus_name.to_string(),
        consensus_task,
    )
}

/// add the VID task
/// # Panics
/// Is unable to panic. This section here is just to satisfy clippy
pub async fn add_vid_task<
    TYPES: NodeType,
    I: NodeImplementation<TYPES, Leaf = Leaf<TYPES>, ConsensusMessage = SequencingMessage<TYPES, I>>,
>(
    task_runner: TaskRunner,
    event_stream: ChannelStream<HotShotEvent<TYPES, I>>,
    vid_exchange: VIDEx<TYPES, I>,
    handle: SystemContextHandle<TYPES, I>,
) -> TaskRunner
where
    VIDEx<TYPES, I>:
        ConsensusExchange<TYPES, Message<TYPES, I>, Commitment = Commitment<TYPES::BlockPayload>>,
{
    // build the vid task
    let c_api: HotShotConsensusApi<TYPES, I> = HotShotConsensusApi {
        inner: handle.hotshot.inner.clone(),
    };
    let registry = task_runner.registry.clone();
    let vid_state = VIDTaskState {
        registry: registry.clone(),
        api: c_api.clone(),
        consensus: handle.hotshot.get_consensus(),
        cur_view: TYPES::Time::new(0),
        vid_exchange: vid_exchange.into(),
        vote_collector: None,
        event_stream: event_stream.clone(),
        id: handle.hotshot.inner.id,
    };
    let vid_event_handler = HandleEvent(Arc::new(
        move |event, mut state: VIDTaskState<TYPES, I, HotShotConsensusApi<TYPES, I>>| {
            async move {
                let completion_status = state.handle_event(event).await;
                (completion_status, state)
            }
            .boxed()
        },
    ));
    let vid_name = "VID Task";
    let vid_event_filter = FilterEvent(Arc::new(
        VIDTaskState::<TYPES, I, HotShotConsensusApi<TYPES, I>>::filter,
    ));

    let vid_task_builder =
        TaskBuilder::<VIDTaskTypes<TYPES, I, HotShotConsensusApi<TYPES, I>>>::new(
            vid_name.to_string(),
        )
        .register_event_stream(event_stream.clone(), vid_event_filter)
        .await
        .register_registry(&mut registry.clone())
        .await
        .register_state(vid_state)
        .register_event_handler(vid_event_handler);
    // impossible for unwrap to fail
    // we *just* registered
    let vid_task_id = vid_task_builder.get_task_id().unwrap();
    let vid_task = VIDTaskTypes::build(vid_task_builder).launch();
    task_runner.add_task(vid_task_id, vid_name.to_string(), vid_task)
}

/// add the Data Availability task
/// # Panics
/// Is unable to panic. This section here is just to satisfy clippy
pub async fn add_da_task<
    TYPES: NodeType,
    I: NodeImplementation<TYPES, Leaf = Leaf<TYPES>, ConsensusMessage = SequencingMessage<TYPES, I>>,
>(
    task_runner: TaskRunner,
    event_stream: ChannelStream<HotShotEvent<TYPES, I>>,
    committee_exchange: CommitteeEx<TYPES, I>,
    handle: SystemContextHandle<TYPES, I>,
) -> TaskRunner
where
    CommitteeEx<TYPES, I>:
        ConsensusExchange<TYPES, Message<TYPES, I>, Commitment = Commitment<TYPES::BlockPayload>>,
{
    // build the da task
    let c_api: HotShotConsensusApi<TYPES, I> = HotShotConsensusApi {
        inner: handle.hotshot.inner.clone(),
    };
    let registry = task_runner.registry.clone();
    let da_state = DATaskState {
        registry: registry.clone(),
        api: c_api.clone(),
        consensus: handle.hotshot.get_consensus(),
        cur_view: TYPES::Time::new(0),
        committee_exchange: committee_exchange.into(),
        vote_collector: None,
        event_stream: event_stream.clone(),
        id: handle.hotshot.inner.id,
    };
    let da_event_handler = HandleEvent(Arc::new(
        move |event, mut state: DATaskState<TYPES, I, HotShotConsensusApi<TYPES, I>>| {
            async move {
                let completion_status = state.handle_event(event).await;
                (completion_status, state)
            }
            .boxed()
        },
    ));
    let da_name = "DA Task";
    let da_event_filter = FilterEvent(Arc::new(
        DATaskState::<TYPES, I, HotShotConsensusApi<TYPES, I>>::filter,
    ));

    let da_task_builder = TaskBuilder::<DATaskTypes<TYPES, I, HotShotConsensusApi<TYPES, I>>>::new(
        da_name.to_string(),
    )
    .register_event_stream(event_stream.clone(), da_event_filter)
    .await
    .register_registry(&mut registry.clone())
    .await
    .register_state(da_state)
    .register_event_handler(da_event_handler);
    // impossible for unwrap to fail
    // we *just* registered
    let da_task_id = da_task_builder.get_task_id().unwrap();
    let da_task = DATaskTypes::build(da_task_builder).launch();
    task_runner.add_task(da_task_id, da_name.to_string(), da_task)
}

/// add the Transaction Handling task
/// # Panics
/// Is unable to panic. This section here is just to satisfy clippy
pub async fn add_transaction_task<
    TYPES: NodeType,
    I: NodeImplementation<TYPES, Leaf = Leaf<TYPES>, ConsensusMessage = SequencingMessage<TYPES, I>>,
>(
    task_runner: TaskRunner,
    event_stream: ChannelStream<HotShotEvent<TYPES, I>>,
    quorum_exchange: QuorumEx<TYPES, I>,
    handle: SystemContextHandle<TYPES, I>,
) -> TaskRunner
where
    QuorumEx<TYPES, I>: ConsensusExchange<TYPES, Message<TYPES, I>>,
{
    // build the transactions task
    let c_api: HotShotConsensusApi<TYPES, I> = HotShotConsensusApi {
        inner: handle.hotshot.inner.clone(),
    };
    let registry = task_runner.registry.clone();
    let transactions_state = TransactionTaskState {
        registry: registry.clone(),
        api: c_api.clone(),
        consensus: handle.hotshot.get_consensus(),
        transactions: Arc::default(),
        seen_transactions: HashSet::new(),
        cur_view: TYPES::Time::new(0),
        quorum_exchange: quorum_exchange.into(),
        event_stream: event_stream.clone(),
        id: handle.hotshot.inner.id,
    };
    let transactions_event_handler = HandleEvent(Arc::new(
        move |event, mut state: TransactionTaskState<TYPES, I, HotShotConsensusApi<TYPES, I>>| {
            async move {
                let completion_status = state.handle_event(event).await;
                (completion_status, state)
            }
            .boxed()
        },
    ));
    let transactions_name = "Transactions Task";
    let transactions_event_filter = FilterEvent(Arc::new(
        TransactionTaskState::<TYPES, I, HotShotConsensusApi<TYPES, I>>::filter,
    ));

    let transactions_task_builder = TaskBuilder::<
        TransactionsTaskTypes<TYPES, I, HotShotConsensusApi<TYPES, I>>,
    >::new(transactions_name.to_string())
    .register_event_stream(event_stream.clone(), transactions_event_filter)
    .await
    .register_registry(&mut registry.clone())
    .await
    .register_state(transactions_state)
    .register_event_handler(transactions_event_handler);
    // impossible for unwrap to fail
    // we *just* registered
    let da_task_id = transactions_task_builder.get_task_id().unwrap();
    let da_task = TransactionsTaskTypes::build(transactions_task_builder).launch();
    task_runner.add_task(da_task_id, transactions_name.to_string(), da_task)
}
/// add the view sync task
/// # Panics
/// Is unable to panic. This section here is just to satisfy clippy
pub async fn add_view_sync_task<
    TYPES: NodeType,
    I: NodeImplementation<TYPES, Leaf = Leaf<TYPES>, ConsensusMessage = SequencingMessage<TYPES, I>>,
>(
    task_runner: TaskRunner,
    event_stream: ChannelStream<HotShotEvent<TYPES, I>>,
    handle: SystemContextHandle<TYPES, I>,
) -> TaskRunner
where
    ViewSyncEx<TYPES, I>: ViewSyncExchangeType<TYPES, Message<TYPES, I>>,
{
    let api = HotShotConsensusApi {
        inner: handle.hotshot.inner.clone(),
    };
    // build the view sync task
    let view_sync_state = ViewSyncTaskState {
        registry: task_runner.registry.clone(),
        event_stream: event_stream.clone(),
        current_view: TYPES::Time::new(0),
        next_view: TYPES::Time::new(0),
        exchange: (*api.inner.exchanges.view_sync_exchange()).clone().into(),
        api,
        num_timeouts_tracked: 0,
        replica_task_map: HashMap::default(),
        relay_task_map: HashMap::default(),
        view_sync_timeout: Duration::new(5, 0),
        id: handle.hotshot.inner.id,
        last_garbage_collected_view: TYPES::Time::new(0),
    };
    let registry = task_runner.registry.clone();
    let view_sync_event_handler = HandleEvent(Arc::new(
        move |event, mut state: ViewSyncTaskState<TYPES, I, HotShotConsensusApi<TYPES, I>>| {
            async move {
                if let HotShotEvent::Shutdown = event {
                    (Some(HotShotTaskCompleted::ShutDown), state)
                } else {
                    state.handle_event(event).await;
                    (None, state)
                }
            }
            .boxed()
        },
    ));
    let view_sync_name = "ViewSync Task";
    let view_sync_event_filter = FilterEvent(Arc::new(
        ViewSyncTaskState::<TYPES, I, HotShotConsensusApi<TYPES, I>>::filter,
    ));

    let view_sync_task_builder = TaskBuilder::<
        ViewSyncTaskStateTypes<TYPES, I, HotShotConsensusApi<TYPES, I>>,
    >::new(view_sync_name.to_string())
    .register_event_stream(event_stream.clone(), view_sync_event_filter)
    .await
    .register_registry(&mut registry.clone())
    .await
    .register_state(view_sync_state)
    .register_event_handler(view_sync_event_handler);
    // impossible for unwrap to fail
    // we *just* registered
    let view_sync_task_id = view_sync_task_builder.get_task_id().unwrap();

    let view_sync_task = ViewSyncTaskStateTypes::build(view_sync_task_builder).launch();
    task_runner.add_task(
        view_sync_task_id,
        view_sync_name.to_string(),
        view_sync_task,
    )
}<|MERGE_RESOLUTION|>--- conflicted
+++ resolved
@@ -25,11 +25,6 @@
     view_sync::{ViewSyncTaskState, ViewSyncTaskStateTypes},
 };
 use hotshot_types::{
-<<<<<<< HEAD
-    certificate::ViewSyncCertificate,
-=======
-    block_impl::{VIDBlockPayload, VIDTransaction},
->>>>>>> 2d95ebc8
     data::{Leaf, ProposalType, QuorumProposal},
     event::Event,
     message::{Message, Messages, SequencingMessage},
