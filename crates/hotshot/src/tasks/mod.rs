--- conflicted
+++ resolved
@@ -521,11 +521,7 @@
         num_timeouts_tracked: 0,
         replica_task_map: HashMap::default(),
         relay_task_map: HashMap::default(),
-<<<<<<< HEAD
         view_sync_timeout: Duration::new(30, 0),
-=======
-        view_sync_timeout: Duration::new(10, 0),
->>>>>>> 296be1b1
         id: handle.hotshot.inner.id,
         last_garbage_collected_view: TYPES::Time::new(0),
     };
