--- conflicted
+++ resolved
@@ -373,23 +373,6 @@
         Ok(())
     }
 
-<<<<<<< HEAD
-    /// Returns a copy of the state
-    ///
-    /// # Panics
-    ///
-    /// Panics if internal state for consensus is inconsistent
-    pub async fn get_state(&self) -> TYPES::ValidatedState {
-        self.inner
-            .consensus
-            .read()
-            .await
-            .get_decided_leaf()
-            .get_state()
-    }
-
-=======
->>>>>>> e6b9f2d8
     /// Returns a copy of the consensus struct
     #[must_use]
     pub fn get_consensus(&self) -> Arc<RwLock<Consensus<TYPES>>> {
