--- conflicted
+++ resolved
@@ -601,20 +601,8 @@
 }
 
 #[async_trait]
-impl<
-<<<<<<< HEAD
-        TYPES: NodeType<
-            BlockHeader = VIDBlockHeader,
-            BlockPayload = VIDBlockPayload,
-            Transaction = VIDTransaction,
-        >,
-        I: NodeImplementation<TYPES>,
-=======
-        TYPES: NodeType,
-        I: NodeImplementation<TYPES, ConsensusMessage = SequencingMessage<TYPES, I>>,
->>>>>>> 81e97913
-        MEMBERSHIP: Membership<TYPES>,
-    > HotShotType<TYPES, I> for SystemContext<TYPES, I>
+impl<TYPES: NodeType, I: NodeImplementation<TYPES>, MEMBERSHIP: Membership<TYPES>>
+    HotShotType<TYPES, I> for SystemContext<TYPES, I>
 where
     QuorumEx<TYPES, I>: ConsensusExchange<
             TYPES,
