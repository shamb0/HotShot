use hotshot::{traits::NetworkReliability, types::SignatureKey};
use hotshot_orchestrator::config::ValidatorConfigFile;
use hotshot_types::traits::election::Membership;
use std::{num::NonZeroUsize, sync::Arc, time::Duration};

use hotshot::traits::{NodeImplementation, TestableNodeImplementation};

use hotshot_types::{
    traits::node_implementation::NodeType, ExecutionType, HotShotConfig, ValidatorConfig,
};

use super::completion_task::{CompletionTaskDescription, TimeBasedCompletionTaskDescription};
use crate::{
    spinning_task::SpinningTaskDescription,
    test_launcher::{ResourceGenerators, TestLauncher},
    view_sync_task::ViewSyncTaskDescription,
};

use super::{
    overall_safety_task::OverallSafetyPropertiesDescription, txn_task::TxnTaskDescription,
};
/// data describing how a round should be timed.
#[derive(Clone, Debug, Copy)]
pub struct TimingData {
    /// Base duration for next-view timeout, in milliseconds
    pub next_view_timeout: u64,
    /// The exponential backoff ration for the next-view timeout
    pub timeout_ratio: (u64, u64),
    /// The delay a leader inserts before starting pre-commit, in milliseconds
    pub round_start_delay: u64,
    /// Delay after init before starting consensus, in milliseconds
    pub start_delay: u64,
    /// The minimum amount of time a leader has to wait to start a round
    pub propose_min_round_time: Duration,
    /// The maximum amount of time a leader can wait to start a round
    pub propose_max_round_time: Duration,
}

/// metadata describing a test
#[derive(Clone, Debug)]
pub struct TestMetadata {
    /// Total number of nodes in the test
    pub total_nodes: usize,
    /// nodes available at start
    pub start_nodes: usize,
    /// number of bootstrap nodes (libp2p usage only)
    pub num_bootstrap_nodes: usize,
    /// Size of the DA committee for the test
    pub da_committee_size: usize,
    // overall safety property description
    pub overall_safety_properties: OverallSafetyPropertiesDescription,
    /// spinning properties
    pub spinning_properties: SpinningTaskDescription,
    // txns timing
    pub txn_description: TxnTaskDescription,
    // completion task
    pub completion_task_description: CompletionTaskDescription,
    /// Minimum transactions required for a block
    pub min_transactions: usize,
    /// timing data
    pub timing_data: TimingData,
<<<<<<< HEAD
    /// unrelabile networking metadata
    pub unreliable_network: Option<Box<dyn NetworkReliability>>,
=======
    /// view sync check task
    pub view_sync_properties: ViewSyncTaskDescription,
>>>>>>> eb3bd3d5
}

impl Default for TimingData {
    fn default() -> Self {
        Self {
            next_view_timeout: 1500,
            timeout_ratio: (11, 10),
            round_start_delay: 100,
            start_delay: 100,
            propose_min_round_time: Duration::new(0, 0),
            propose_max_round_time: Duration::from_millis(100),
        }
    }
}

impl TestMetadata {
    pub fn default_stress() -> Self {
        let num_nodes = 100;
        TestMetadata {
            num_bootstrap_nodes: 15,
            total_nodes: num_nodes,
            start_nodes: num_nodes,
            overall_safety_properties: OverallSafetyPropertiesDescription {
                num_successful_views: 50,
                check_leaf: true,
                check_state: true,
                check_block: true,
                num_failed_views: 15,
                transaction_threshold: 0,
                threshold_calculator: Arc::new(|_active, total| (2 * total / 3 + 1)),
            },
            timing_data: TimingData {
                next_view_timeout: 2000,
                timeout_ratio: (1, 1),
                start_delay: 20000,
                round_start_delay: 25,
                ..TimingData::default()
            },
            view_sync_properties: ViewSyncTaskDescription::Threshold(0, num_nodes),
            ..TestMetadata::default()
        }
    }

    pub fn default_multiple_rounds() -> TestMetadata {
        let num_nodes = 10;
        TestMetadata {
            total_nodes: num_nodes,
            start_nodes: num_nodes,
            overall_safety_properties: OverallSafetyPropertiesDescription {
                num_successful_views: 20,
                check_leaf: true,
                check_state: true,
                check_block: true,
                num_failed_views: 8,
                transaction_threshold: 0,
                threshold_calculator: Arc::new(|_active, total| (2 * total / 3 + 1)),
            },
            timing_data: TimingData {
                start_delay: 120000,
                round_start_delay: 25,
                ..TimingData::default()
            },
            view_sync_properties: ViewSyncTaskDescription::Threshold(0, num_nodes),
            ..TestMetadata::default()
        }
    }

    /// Default setting with 20 nodes and 8 views of successful views.
    pub fn default_more_nodes() -> TestMetadata {
        let num_nodes = 20;
        TestMetadata {
            total_nodes: num_nodes,
            start_nodes: num_nodes,
            num_bootstrap_nodes: 20,
            // The first 14 (i.e., 20 - f) nodes are in the DA committee and we may shutdown the
            // remaining 6 (i.e., f) nodes. We could remove this restriction after fixing the
            // following issue.
            // TODO: Update message broadcasting to avoid hanging
            // <https://github.com/EspressoSystems/HotShot/issues/1567>
            da_committee_size: 14,
            completion_task_description: CompletionTaskDescription::TimeBasedCompletionTaskBuilder(
                TimeBasedCompletionTaskDescription {
                    // Increase the duration to get the expected number of successful views.
                    duration: Duration::new(340, 0),
                },
            ),
            overall_safety_properties: OverallSafetyPropertiesDescription {
                ..Default::default()
            },
            timing_data: TimingData {
                next_view_timeout: 5000,
                ..TimingData::default()
            },
            view_sync_properties: ViewSyncTaskDescription::Threshold(0, num_nodes),
            ..TestMetadata::default()
        }
    }
}

impl Default for TestMetadata {
    /// by default, just a single round
    fn default() -> Self {
        let num_nodes = 5;
        Self {
            timing_data: TimingData::default(),
            min_transactions: 0,
            total_nodes: num_nodes,
            start_nodes: num_nodes,
            num_bootstrap_nodes: 5,
            da_committee_size: 5,
            spinning_properties: SpinningTaskDescription {
                node_changes: vec![],
            },
            overall_safety_properties: OverallSafetyPropertiesDescription::default(),
            // arbitrary, haven't done the math on this
            txn_description: TxnTaskDescription::RoundRobinTimeBased(Duration::from_millis(10)),
            completion_task_description: CompletionTaskDescription::TimeBasedCompletionTaskBuilder(
                TimeBasedCompletionTaskDescription {
                    // TODO ED Put a configurable time here - 10 seconds for now
                    duration: Duration::from_millis(10000),
                },
            ),
<<<<<<< HEAD
            unreliable_network: None,
=======
            view_sync_properties: ViewSyncTaskDescription::Threshold(0, num_nodes),
>>>>>>> eb3bd3d5
        }
    }
}

impl TestMetadata {
    pub fn gen_launcher<TYPES: NodeType, I: TestableNodeImplementation<TYPES>>(
        self,
        node_id: u64,
    ) -> TestLauncher<TYPES, I>
    where
        I: NodeImplementation<TYPES>,
    {
        let TestMetadata {
            total_nodes,
            num_bootstrap_nodes,
            min_transactions,
            timing_data,
            da_committee_size,
            txn_description,
            completion_task_description,
            overall_safety_properties,
            spinning_properties,
<<<<<<< HEAD
            unreliable_network,
=======
            view_sync_properties,
>>>>>>> eb3bd3d5
            ..
        } = self.clone();

        // We assign known_nodes' public key and stake value here rather than read from config file since it's a test.
        let known_nodes_with_stake = (0..total_nodes)
            .map(|node_id_| {
                let cur_validator_config: ValidatorConfig<TYPES::SignatureKey> =
                    ValidatorConfig::generated_from_seed_indexed([0u8; 32], node_id_ as u64, 1);

                cur_validator_config
                    .public_key
                    .get_stake_table_entry(cur_validator_config.stake_value)
            })
            .collect();
        // But now to test validator's config, we input the info of my_own_validator from config file when node_id == 0.
        let mut my_own_validator_config =
            ValidatorConfig::generated_from_seed_indexed([0u8; 32], node_id, 1);
        if node_id == 0 {
            my_own_validator_config = ValidatorConfig::from(ValidatorConfigFile::from_file(
                "config/ValidatorConfigFile.toml",
            ));
        }
        // let da_committee_nodes = known_nodes[0..da_committee_size].to_vec();
        let config = HotShotConfig {
            // TODO this doesn't exist anymore
            execution_type: ExecutionType::Incremental,
            total_nodes: NonZeroUsize::new(total_nodes).unwrap(),
            num_bootstrap: num_bootstrap_nodes,
            min_transactions,
            max_transactions: NonZeroUsize::new(99999).unwrap(),
            known_nodes_with_stake,
            my_own_validator_config,
            da_committee_size,
            next_view_timeout: 500,
            timeout_ratio: (11, 10),
            round_start_delay: 1,
            start_delay: 1,
            // TODO do we use these fields??
            propose_min_round_time: Duration::from_millis(0),
            propose_max_round_time: Duration::from_millis(1000),
            // TODO what's the difference between this and the second config?
            election_config: Some(TYPES::Membership::default_election_config(
                total_nodes as u64,
            )),
        };
        let TimingData {
            next_view_timeout,
            timeout_ratio,
            round_start_delay,
            start_delay,
            propose_min_round_time,
            propose_max_round_time,
        } = timing_data;
        let mod_config =
            // TODO this should really be using the timing config struct
            |a: &mut HotShotConfig<TYPES::SignatureKey, TYPES::ElectionConfigType>| {
                a.next_view_timeout = next_view_timeout;
                a.timeout_ratio = timeout_ratio;
                a.round_start_delay = round_start_delay;
                a.start_delay = start_delay;
                a.propose_min_round_time = propose_min_round_time;
                a.propose_max_round_time = propose_max_round_time;
            };

        let txn_task_generator = txn_description.build();
        let completion_task_generator = completion_task_description.build_and_launch();
        let overall_safety_task_generator = overall_safety_properties.build();
        let spinning_task_generator = spinning_properties.build();
        let view_sync_task_generator = view_sync_properties.build();
        TestLauncher {
            resource_generator: ResourceGenerators {
                channel_generator: <I as TestableNodeImplementation<TYPES>>::gen_comm_channels(
                    total_nodes,
                    num_bootstrap_nodes,
                    da_committee_size,
                    unreliable_network,
                ),
                storage: Box::new(|_| I::construct_tmp_storage().unwrap()),
                config,
            },
            metadata: self,
            txn_task_generator,
            overall_safety_task_generator,
            completion_task_generator,
            spinning_task_generator,
            view_sync_task_generator,
            hooks: vec![],
        }
        .modify_default_config(mod_config)
    }
}<|MERGE_RESOLUTION|>--- conflicted
+++ resolved
@@ -59,13 +59,10 @@
     pub min_transactions: usize,
     /// timing data
     pub timing_data: TimingData,
-<<<<<<< HEAD
     /// unrelabile networking metadata
     pub unreliable_network: Option<Box<dyn NetworkReliability>>,
-=======
     /// view sync check task
     pub view_sync_properties: ViewSyncTaskDescription,
->>>>>>> eb3bd3d5
 }
 
 impl Default for TimingData {
@@ -188,11 +185,8 @@
                     duration: Duration::from_millis(10000),
                 },
             ),
-<<<<<<< HEAD
             unreliable_network: None,
-=======
             view_sync_properties: ViewSyncTaskDescription::Threshold(0, num_nodes),
->>>>>>> eb3bd3d5
         }
     }
 }
@@ -215,11 +209,8 @@
             completion_task_description,
             overall_safety_properties,
             spinning_properties,
-<<<<<<< HEAD
             unreliable_network,
-=======
             view_sync_properties,
->>>>>>> eb3bd3d5
             ..
         } = self.clone();
 
