--- conflicted
+++ resolved
@@ -15,14 +15,8 @@
 };
 use hotshot_types::{
     block_impl::{VIDBlockHeader, VIDBlockPayload, VIDTransaction},
-<<<<<<< HEAD
-    certificate::ViewSyncCertificate,
-    data::{Leaf, QuorumProposal, ViewNumber},
+    data::ViewNumber,
     message::Message,
-=======
-    data::ViewNumber,
-    message::{Message, SequencingMessage},
->>>>>>> c7674b42
     traits::{
         election::{CommitteeExchange, QuorumExchange, VIDExchange, ViewSyncExchange},
         network::{TestableChannelImplementation, TestableNetworkingImplementation},
