--- conflicted
+++ resolved
@@ -57,11 +57,7 @@
     // TODO ED Test with memory network once issue is resolved
     // https://github.com/EspressoSystems/HotShot/issues/1790
     metadata
-<<<<<<< HEAD
-        .gen_launcher::<TestTypes, WebImpl>()
-=======
-        .gen_launcher::<SequencingTestTypes, SequencingWebImpl>(0)
->>>>>>> 66f55073
+        .gen_launcher::<TestTypes, WebImpl>(0)
         .launch()
         .run_test()
         .await;
@@ -124,11 +120,7 @@
     // TODO ED Test with memory network once issue is resolved
     // https://github.com/EspressoSystems/HotShot/issues/1790
     metadata
-<<<<<<< HEAD
-        .gen_launcher::<TestTypes, Libp2pImpl>()
-=======
-        .gen_launcher::<SequencingTestTypes, SequencingLibp2pImpl>(0)
->>>>>>> 66f55073
+        .gen_launcher::<TestTypes, Libp2pImpl>(0)
         .launch()
         .run_test()
         .await;
