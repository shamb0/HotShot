use commit::Committable;
use hotshot::HotShotConsensusApi;
use hotshot_task_impls::events::HotShotEvent;
use hotshot_testing::node_types::{MemoryImpl, TestTypes};
use hotshot_types::{
    block_impl::VIDTransaction,
<<<<<<< HEAD
    data::{DAProposal, VidSchemeTrait, ViewNumber},
    simple_vote::{DAData, DAVote},
=======
    data::{DAProposal, ViewNumber},
    simple_vote::{DAData, DAVote2},
>>>>>>> 0bbe2be8
    traits::{
        consensus_api::ConsensusSharedApi, election::ConsensusExchange,
        node_implementation::ExchangesType, state::ConsensusTime,
    },
};
use std::{collections::HashMap, marker::PhantomData};

#[cfg_attr(
    async_executor_impl = "tokio",
    tokio::test(flavor = "multi_thread", worker_threads = 2)
)]
#[cfg_attr(async_executor_impl = "async-std", async_std::test)]
async fn test_da_task() {
    use hotshot::tasks::add_da_task;
    use hotshot_task_impls::harness::run_harness;
    use hotshot_testing::task_helpers::build_system_handle;
    use hotshot_types::{
        block_impl::VIDBlockPayload, message::Proposal, traits::election::CommitteeExchangeType,
    };

    async_compatibility_layer::logging::setup_logging();
    async_compatibility_layer::logging::setup_backtrace();

    // Build the API for node 2.
    let handle = build_system_handle(2).await.0;
    let api: HotShotConsensusApi<TestTypes, MemoryImpl> = HotShotConsensusApi {
        inner: handle.hotshot.inner.clone(),
    };
    let committee_exchange = api.inner.exchanges.committee_exchange().clone();
    let pub_key = *api.public_key();
    let transactions = vec![VIDTransaction(vec![0])];
    let encoded_txns = VIDTransaction::encode(transactions.clone()).unwrap();
    let payload_commitment = VIDBlockPayload::vid_commitment(&encoded_txns);
    let block = VIDBlockPayload {
        transactions,
        payload_commitment,
    };

    let signature = committee_exchange.sign_da_proposal(&block.commit());
    let proposal = DAProposal {
        block_payload: block.clone(),
        view_number: ViewNumber::new(2),
    };
    let message = Proposal {
        data: proposal,
        signature,
        _pd: PhantomData,
    };

    // TODO for now reuse the same block payload commitment and signature as DA committee
    // https://github.com/EspressoSystems/jellyfish/issues/369

    // Every event input is seen on the event stream in the output.
    let mut input = Vec::new();
    let mut output = HashMap::new();

    // In view 1, node 2 is the next leader.
    input.push(HotShotEvent::ViewChange(ViewNumber::new(1)));
    input.push(HotShotEvent::ViewChange(ViewNumber::new(2)));
    input.push(HotShotEvent::BlockReady(
        block.clone(),
        (),
        ViewNumber::new(2),
    ));
    input.push(HotShotEvent::DAProposalRecv(message.clone(), pub_key));

    input.push(HotShotEvent::Shutdown);

    output.insert(HotShotEvent::ViewChange(ViewNumber::new(1)), 1);
    output.insert(
        HotShotEvent::BlockReady(block.clone(), (), ViewNumber::new(2)),
        1,
    );
    output.insert(
        HotShotEvent::SendPayloadCommitmentAndMetadata(block.commit(), ()),
        1,
    );
    output.insert(HotShotEvent::DAProposalSend(message.clone(), pub_key), 1);
    let da_vote = DAVote::create_signed_vote(
        DAData {
            payload_commit: block.commit(),
        },
        ViewNumber::new(2),
        committee_exchange.public_key(),
        committee_exchange.private_key(),
    );
    output.insert(HotShotEvent::DAVoteSend(da_vote), 1);

    output.insert(HotShotEvent::DAProposalRecv(message, pub_key), 1);

    output.insert(HotShotEvent::ViewChange(ViewNumber::new(2)), 1);
    output.insert(HotShotEvent::Shutdown, 1);

    let build_fn = |task_runner, event_stream| {
        add_da_task(task_runner, event_stream, committee_exchange, handle)
    };

    run_harness(input, output, None, build_fn).await;
}<|MERGE_RESOLUTION|>--- conflicted
+++ resolved
@@ -4,13 +4,8 @@
 use hotshot_testing::node_types::{MemoryImpl, TestTypes};
 use hotshot_types::{
     block_impl::VIDTransaction,
-<<<<<<< HEAD
-    data::{DAProposal, VidSchemeTrait, ViewNumber},
+    data::{DAProposal, ViewNumber},
     simple_vote::{DAData, DAVote},
-=======
-    data::{DAProposal, ViewNumber},
-    simple_vote::{DAData, DAVote2},
->>>>>>> 0bbe2be8
     traits::{
         consensus_api::ConsensusSharedApi, election::ConsensusExchange,
         node_implementation::ExchangesType, state::ConsensusTime,
