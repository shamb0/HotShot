--- conflicted
+++ resolved
@@ -72,19 +72,7 @@
 
     input.push(HotShotEvent::Shutdown);
 
-<<<<<<< HEAD
-    output.insert(SequencingHotShotEvent::ViewChange(ViewNumber::new(1)), 1);
-    output.insert(
-        SequencingHotShotEvent::BlockReady(block.clone(), ViewNumber::new(2)),
-        1,
-    );
-    output.insert(
-        SequencingHotShotEvent::SendPayloadCommitment(block.commit()),
-        1,
-    );
-=======
     output.insert(HotShotEvent::ViewChange(ViewNumber::new(1)), 1);
->>>>>>> bcccc489
     output.insert(
         HotShotEvent::BlockReady(block.clone(), ViewNumber::new(2)),
         1,
