--- conflicted
+++ resolved
@@ -112,10 +112,7 @@
 
     // TODO: this should only have 3 failures for each down leader, investigate why it fails additional views
     metadata.overall_safety_properties.num_failed_views = 6;
-<<<<<<< HEAD
-=======
     // Make sure we keep commiting rounds after the bad leaders, but not the full 50 because of the numerous timeouts
->>>>>>> f9b10326
     metadata.overall_safety_properties.num_successful_views = 22;
     metadata
         .gen_launcher::<TestTypes, MemoryImpl>(0)
