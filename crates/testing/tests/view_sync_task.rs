--- conflicted
+++ resolved
@@ -4,14 +4,7 @@
 use hotshot_types::{
     data::ViewNumber,
     traits::{
-<<<<<<< HEAD
-        consensus_api::ConsensusSharedApi,
-        election::{ConsensusExchange, Membership, ViewSyncExchangeType},
-        node_implementation::ExchangesType,
-        state::ConsensusTime,
-=======
         election::ConsensusExchange, node_implementation::ExchangesType, state::ConsensusTime,
->>>>>>> 2d95ebc8
     },
 };
 use std::collections::HashMap;
@@ -37,25 +30,8 @@
         inner: handle.hotshot.inner.clone(),
     };
     let view_sync_exchange = api.inner.exchanges.view_sync_exchange().clone();
-<<<<<<< HEAD
-    let relay_pub_key = api.public_key().to_bytes();
-    let vote_token = view_sync_exchange
-        .membership()
-        .make_vote_token(ViewNumber::new(5), api.private_key())
-        .unwrap_or_else(|_| panic!("Error making vote token"))
-        .unwrap_or_else(|| panic!("Not chosen for the committee"));
-    let vote_data_internal: ViewSyncData<TestTypes> = ViewSyncData {
-        relay: relay_pub_key.clone(),
-        round: ViewNumber::new(5),
-    };
-    let vote_data_internal_commitment = vote_data_internal.commit();
-    let signature = view_sync_exchange.sign_precommit_message(vote_data_internal_commitment);
-    let vote = ViewSyncVote::PreCommit(ViewSyncVoteInternal {
-        relay_pub_key,
-=======
 
     let vote_data = ViewSyncPreCommitData {
->>>>>>> 2d95ebc8
         relay: 0,
         round: <TestTypes as hotshot_types::traits::node_implementation::NodeType>::Time::new(5),
     };
