--- conflicted
+++ resolved
@@ -1,6 +1,3 @@
-<<<<<<< HEAD
-use std::{rc::Rc, time::Duration};
-=======
 // Copyright (c) 2021-2024 Espresso Systems (espressosys.com)
 // This file is part of the HotShot repository.
 
@@ -8,9 +5,7 @@
 // along with the HotShot repository. If not, see <https://mit-license.org/>.
 
 use std::time::Duration;
->>>>>>> 71e6c85f
 
-use hotshot::tasks::{BadProposalViewDos, DoubleProposeVote};
 use hotshot_example_types::{
     node_types::{Libp2pImpl, MemoryImpl, PushCdnImpl, TestConsecutiveLeaderTypes},
     state_types::TestTypes,
@@ -19,18 +14,13 @@
 use hotshot_testing::{
     block_builder::SimpleBuilderImplementation,
     completion_task::{CompletionTaskDescription, TimeBasedCompletionTaskDescription},
-<<<<<<< HEAD
-    test_builder::{Behaviour, TestDescription},
-=======
     test_builder::TestDescription,
     view_sync_task::ViewSyncTaskDescription,
 };
-#[cfg(async_executor_impl = "async-std")]
 use {
     hotshot::tasks::{BadProposalViewDos, DoubleProposeVote},
     hotshot_testing::test_builder::Behaviour,
     std::rc::Rc,
->>>>>>> 71e6c85f
 };
 
 cross_tests!(
