use futures::Future;
use futures::FutureExt;
use std::{
    cmp,
    collections::{BTreeSet, VecDeque},
    fs, mem,
    net::IpAddr,
    num::NonZeroUsize,
    str::FromStr,
    sync::Arc,
    time::{Duration, Instant},
};
use surf_disco::Client;

use surf_disco::error::ClientError;

use async_compatibility_layer::{
    art::async_sleep,
    logging::{setup_backtrace, setup_logging},
};
use async_lock::RwLock;
use async_trait::async_trait;
use clap::Parser;
use hotshot::{
    traits::{
        implementations::{
            CentralizedWebCommChannel, CentralizedWebServerNetwork, Libp2pCommChannel,
            Libp2pNetwork, MemoryStorage,
        },
        NodeImplementation, Storage,
    },
    types::{HotShotHandle, SignatureKey},
    HotShot, ViewRunner,
};
use hotshot_orchestrator::{
    self,
    config::{CentralizedWebServerConfig, NetworkConfig, NetworkConfigFile},
};
use hotshot_types::traits::election::ConsensusExchange;
use hotshot_types::traits::node_implementation::QuorumNetwork;
use hotshot_types::{
    data::{TestableLeaf, ValidatingLeaf, ValidatingProposal},
    traits::{
        election::Membership,
        metrics::NoMetrics,
        network::{CommunicationChannel, NetworkMsg},
        node_implementation::NodeType,
        state::{TestableBlock, TestableState},
    },
    vote::QuorumVote,
    HotShotConfig,
};
use hotshot_types::{message::Message, traits::election::QuorumExchange};
use libp2p::{
    identity::{
        ed25519::{Keypair as EdKeypair, SecretKey},
        Keypair,
    },
    multiaddr::{self, Protocol},
    Multiaddr, PeerId,
};
use libp2p_networking::network::{MeshParams, NetworkNodeConfigBuilder, NetworkNodeType};
use std::{
    cmp,
    collections::{BTreeSet, VecDeque},
    fs, mem,
    net::{IpAddr, SocketAddr},
    num::NonZeroUsize,
    str::FromStr,
    sync::Arc,
    time::{Duration, Instant},
};
use tracing::error;
#[allow(deprecated)]
use tracing::{debug, error};

// ORCHESTRATOR

#[derive(Parser, Debug, Clone)]
#[command(
    name = "Multi-machine consensus",
    about = "Simulates consensus among multiple machines"
)]
/// Arguments passed to the orchestrator
pub struct OrchestratorArgs {
    /// The address the orchestrator runs on
    host: IpAddr,
    /// The port the orchestrator runs on
    port: u16,
    /// The configuration file to be used for this run
    config_file: String,
}

/// Reads a network configuration from a given filepath
pub fn load_config_from_file<TYPES: NodeType>(
    config_file: String,
) -> NetworkConfig<TYPES::SignatureKey, TYPES::ElectionConfigType> {
    let config_file_as_string: String = fs::read_to_string(config_file.as_str())
        .unwrap_or_else(|_| panic!("Could not read config file located at {config_file}"));
    let config_toml: NetworkConfigFile =
        toml::from_str::<NetworkConfigFile>(&config_file_as_string)
            .expect("Unable to convert config file to TOML");

    let mut config: NetworkConfig<TYPES::SignatureKey, TYPES::ElectionConfigType> =
        config_toml.into();

    // Generate network's public keys
    config.config.known_nodes = (0..config.config.total_nodes.get())
        .map(|node_id| {
            TYPES::SignatureKey::generated_from_seed_indexed(
                config.seed,
                node_id.try_into().unwrap(),
            )
            .0
        })
        .collect();

    config
}

/// Runs the orchestrator
pub async fn run_orchestrator<
    TYPES: NodeType,
    MEMBERSHIP: Membership<TYPES>,
    NETWORK: CommunicationChannel<
        TYPES,
        ValidatingProposal<TYPES, ValidatingLeaf<TYPES>>,
        QuorumVote<TYPES, ValidatingLeaf<TYPES>>,
        MEMBERSHIP,
    >,
    NODE: NodeImplementation<
        TYPES,
        Leaf = ValidatingLeaf<TYPES>,
        Proposal = ValidatingProposal<TYPES, ValidatingLeaf<TYPES>>,
        Membership = MEMBERSHIP,
        Networking = NETWORK,
        Storage = MemoryStorage<TYPES, ValidatingLeaf<TYPES>>,
    >,
>(
    OrchestratorArgs {
        host,
        port,
        config_file,
    }: OrchestratorArgs,
) {
    error!("Starting orchestrator",);
    let run_config = load_config_from_file::<TYPES>(config_file);
    let _result = hotshot_orchestrator::run_orchestrator::<
        TYPES::SignatureKey,
        TYPES::ElectionConfigType,
    >(run_config, host, port)
    .await;
}

// VALIDATOR

#[derive(Parser, Debug, Clone)]
#[command(
    name = "Multi-machine consensus",
    about = "Simulates consensus among multiple machines"
)]
/// Arguments passed to the validator
pub struct ValidatorArgs {
    /// The address the orchestrator runs on
    host: IpAddr,
    /// The port the orchestrator runs on
    port: u16,
}

/// Defines the behavior of a "run" of the network with a given configuration
#[async_trait]
pub trait Run<
    TYPES: NodeType,
    MEMBERSHIP: Membership<TYPES>,
    NETWORK: CommunicationChannel<
        TYPES,
        ValidatingProposal<TYPES, ValidatingLeaf<TYPES>>,
        QuorumVote<TYPES, ValidatingLeaf<TYPES>>,
        MEMBERSHIP,
    >,
    NODE: NodeImplementation<
        TYPES,
        Leaf = ValidatingLeaf<TYPES>,
        Proposal = ValidatingProposal<TYPES, ValidatingLeaf<TYPES>>,
        Membership = MEMBERSHIP,
        Networking = NETWORK,
        Storage = MemoryStorage<TYPES, ValidatingLeaf<TYPES>>,
    >,
> where
    <TYPES as NodeType>::StateType: TestableState,
    <TYPES as NodeType>::BlockType: TestableBlock,
    ValidatingLeaf<TYPES>: TestableLeaf,
    HotShot<TYPES::ConsensusType, TYPES, NODE>: ViewRunner<TYPES, NODE>,
    Self: Sync,
{
    /// Initializes networking, returns self
    async fn initialize_networking(
        config: NetworkConfig<TYPES::SignatureKey, TYPES::ElectionConfigType>,
    ) -> Self;

    /// Initializes the genesis state and HotShot instance; does not start HotShot consensus
    /// # Panics if it cannot generate a genesis block, fails to initialize HotShot, or cannot
    /// get the anchored view
    async fn initialize_state_and_hotshot(&self) -> (TYPES::StateType, HotShotHandle<TYPES, NODE>) {
        let genesis_block = TYPES::BlockType::genesis();
        let initializer =
            hotshot::HotShotInitializer::<TYPES, ValidatingLeaf<TYPES>>::from_genesis(
                genesis_block,
            )
            .expect("Couldn't generate genesis block");
        let config = self.get_config();
        let (pub_key, secret_key) =
            TYPES::SignatureKey::generated_from_seed_indexed(config.seed, config.node_index);
        let known_nodes = config.config.known_nodes.clone();
        let network = self.get_network();

        // Since we do not currently pass the election config type in the NetworkConfig, this will always be the default election config
        let election_config = config.config.election_config.clone().unwrap_or_else(|| {
            NODE::Membership::default_election_config(config.config.total_nodes.get() as u64)
        });

        let hotshot = HotShot::init(
            pub_key,
            secret_key,
            config.node_index,
            config.config,
            network,
            MemoryStorage::new(),
            MEMBERSHIP::create_election(known_nodes, election_config),
            initializer,
            NoMetrics::new(),
        )
        .await
        .expect("Could not initialize hotshot");

        let state = hotshot
            .storage()
            .get_anchored_view()
            .await
            .expect("Couldn't get HotShot's anchored view")
            .state;
        (state, hotshot)
    }

    /// Starts HotShot consensus, returns when consensus has finished
    async fn run_hotshot(&self, mut hotshot: HotShotHandle<TYPES, NODE>) {
        let NetworkConfig {
            padding,
            rounds,
            transactions_per_round,
            node_index,
            config: HotShotConfig { total_nodes, .. },
            ..
        } = self.get_config();

        let size = mem::size_of::<TYPES::Transaction>();
        let adjusted_padding = if padding < size { 0 } else { padding - size };
        let mut txns: VecDeque<TYPES::Transaction> = VecDeque::new();
        let state = hotshot.get_state().await;

        // This assumes that no node will be a leader more than 5x the expected number of times they should be the leader
        // FIXME  is this a reasonable assumption when we start doing DA?
        // TODO ED: In the future we should have each node generate transactions every round to simulate a more realistic network
        let tx_to_gen = transactions_per_round * (cmp::max(rounds / total_nodes, 1) + 5);
        {
            let mut txn_rng = rand::thread_rng();
            for _ in 0..tx_to_gen {
                let txn =
                    <<TYPES as NodeType>::StateType as TestableState>::create_random_transaction(
                        Some(&state),
                        &mut txn_rng,
                        padding as u64,
                    );
                txns.push_back(txn);
            }
        }
        error!("Generated {} transactions", tx_to_gen);

        error!("Adjusted padding size is {:?} bytes", adjusted_padding);
        let mut timed_out_views: u64 = 0;
        let mut round = 1;
        let mut total_transactions = 0;

        let start = Instant::now();

        error!("Starting hotshot!");
        hotshot.start().await;
        while round <= rounds {
            error!("Round {}:", round);

            let num_submitted = if node_index == ((round % total_nodes) as u64) {
                for _ in 0..transactions_per_round {
                    let txn = txns.pop_front().unwrap();
                    tracing::info!("Submitting txn on round {}", round);
                    hotshot.submit_transaction(txn).await.unwrap();
                }
                transactions_per_round
            } else {
                0
            };
            error!("Submitting {} transactions", num_submitted);

            // Start consensus
            let view_results = hotshot.collect_round_events().await;

            match view_results {
                Ok((state, blocks)) => {
                    if let Some(_state) = state.get(0) {}
                    for block in blocks {
                        total_transactions += block.txn_count();
                    }
                }
                Err(e) => {
                    timed_out_views += 1;
                    error!("View: {:?}, failed with : {:?}", round, e);
                }
            }

            round += 1;
        }

        let total_time_elapsed = start.elapsed();
        let total_size = total_transactions * (padding as u64);

        // This assumes all transactions that were submitted made it through consensus, and does not account for the genesis block
        error!("All {rounds} rounds completed in {total_time_elapsed:?}. {timed_out_views} rounds timed out. {total_size} total bytes submitted");
    }

    /// Returns the network for this run
    fn get_network(&self) -> NETWORK;

    /// Returns the config for this run
    fn get_config(&self) -> NetworkConfig<TYPES::SignatureKey, TYPES::ElectionConfigType>;
}

type Proposal<T> = ValidatingProposal<T, ValidatingLeaf<T>>;

// LIBP2P

/// Represents a libp2p-based run
pub struct Libp2pRun<TYPES: NodeType, MEMBERSHIP: Membership<TYPES>> {
    _bootstrap_nodes: Vec<(PeerId, Multiaddr)>,
    _node_type: NetworkNodeType,
    _bound_addr: Multiaddr,
    /// for libp2p layer
    _identity: Keypair,

    network: Libp2pCommChannel<
        TYPES,
        Proposal<TYPES>,
        QuorumVote<TYPES, ValidatingLeaf<TYPES>>,
        MEMBERSHIP,
    >,
    config:
        NetworkConfig<<TYPES as NodeType>::SignatureKey, <TYPES as NodeType>::ElectionConfigType>,
}

/// yeesh maybe we should just implement SignatureKey for this...
pub fn libp2p_generate_indexed_identity(seed: [u8; 32], index: u64) -> Keypair {
    let mut hasher = blake3::Hasher::new();
    hasher.update(&seed);
    hasher.update(&index.to_le_bytes());
    let new_seed = *hasher.finalize().as_bytes();
    let sk_bytes = SecretKey::from_bytes(new_seed).unwrap();
    let ed_kp = <EdKeypair as From<SecretKey>>::from(sk_bytes);
    Keypair::Ed25519(ed_kp)
}

/// libp2p helper function
/// convert node string into multi addr
/// node string of the form: "$IP:$PORT"
pub fn parse_dns(s: &str) -> Result<Multiaddr, multiaddr::Error> {
    let mut i = s.split(':');
    let ip = i.next().ok_or(multiaddr::Error::InvalidMultiaddr)?;
    let port = i.next().ok_or(multiaddr::Error::InvalidMultiaddr)?;
    Multiaddr::from_str(&format!("/dns/{ip}/tcp/{port}"))
}

/// libp2p helper function
pub fn parse_ip(s: &str) -> Result<Multiaddr, multiaddr::Error> {
    let mut i = s.split(':');
    let ip = i.next().ok_or(multiaddr::Error::InvalidMultiaddr)?;
    let port = i.next().ok_or(multiaddr::Error::InvalidMultiaddr)?;
    Multiaddr::from_str(&format!("/ip4/{ip}/tcp/{port}"))
}

pub const LIBP2P_BOOTSTRAPS_LOCAL_IPS: &[&str] = &[
    "127.0.0.1:9100",
    "127.0.0.1:9101",
    "127.0.0.1:9102",
    "127.0.0.1:9103",
    "127.0.0.1:9104",
    "127.0.0.1:9105",
    "127.0.0.1:9106",
];

#[async_trait]
impl<
        TYPES: NodeType,
        MEMBERSHIP: Membership<TYPES>,
        NODE: NodeImplementation<
            TYPES,
            Leaf = ValidatingLeaf<TYPES>,
            QuorumExchange = QuorumExchange<
                TYPES,
                ValidatingLeaf<TYPES>,
                ValidatingProposal<TYPES, ValidatingLeaf<TYPES>>,
                MEMBERSHIP,
                Libp2pCommChannel<
                    TYPES,
                    NODE,
                    ValidatingProposal<TYPES, ValidatingLeaf<TYPES>>,
                    QuorumVote<TYPES, ValidatingLeaf<TYPES>>,
                    MEMBERSHIP,
                >,
                Message<TYPES, NODE>,
            >,
            Storage = MemoryStorage<TYPES, ValidatingLeaf<TYPES>>,
        >,
    >
    Run<
        TYPES,
        MEMBERSHIP,
        Libp2pCommChannel<
            TYPES,
            NODE,
            ValidatingProposal<TYPES, ValidatingLeaf<TYPES>>,
            QuorumVote<TYPES, ValidatingLeaf<TYPES>>,
            MEMBERSHIP,
        >,
        NODE,
    > for Libp2pRun<TYPES, NODE, MEMBERSHIP>
where
    <TYPES as NodeType>::StateType: TestableState,
    <TYPES as NodeType>::BlockType: TestableBlock,
    ValidatingLeaf<TYPES>: TestableLeaf,
    HotShot<TYPES::ConsensusType, TYPES, NODE>: ViewRunner<TYPES, NODE>,
    Self: Sync,
{
    async fn initialize_networking(
        config: NetworkConfig<TYPES::SignatureKey, TYPES::ElectionConfigType>,
    ) -> Libp2pRun<TYPES, MEMBERSHIP> {
        let (pubkey, _privkey) =
            <<TYPES as NodeType>::SignatureKey as SignatureKey>::generated_from_seed_indexed(
                config.seed,
                config.node_index,
            );
        let mut config = config;
        let libp2p_config = config
            .libp2p_config
            .take()
            .expect("Configuration is not for a Libp2p network");
        let bs_len = libp2p_config.bootstrap_nodes.len();
        let bootstrap_nodes: Vec<(PeerId, Multiaddr)> = libp2p_config
            .bootstrap_nodes
            .iter()
            .map(|(addr, pair)| {
                let kp = Keypair::from_protobuf_encoding(pair).unwrap();
                let peer_id = PeerId::from_public_key(&kp.public());
                let mut multiaddr = Multiaddr::from(addr.ip());
                multiaddr.push(Protocol::Tcp(addr.port()));
                (peer_id, multiaddr)
            })
            .collect();
        let identity = libp2p_generate_indexed_identity(config.seed, config.node_index);
        let node_type = if (config.node_index as usize) < bs_len {
            NetworkNodeType::Bootstrap
        } else {
            NetworkNodeType::Regular
        };
        let node_index = config.node_index;
        let bound_addr = format!(
            "/{}/{}/tcp/{}",
            if libp2p_config.public_ip.is_ipv4() {
                "ip4"
            } else {
                "ip6"
            },
            libp2p_config.public_ip,
            libp2p_config.base_port + node_index as u16
        )
        .parse()
        .unwrap();

        // generate network
        let mut config_builder = NetworkNodeConfigBuilder::default();
        assert!(config.config.total_nodes.get() > 2);
        let replicated_nodes = NonZeroUsize::new(config.config.total_nodes.get() - 2).unwrap();
        config_builder.replication_factor(replicated_nodes);
        config_builder.identity(identity.clone());
        let mesh_params =
            // NOTE I'm arbitrarily choosing these.
            match node_type {
                NetworkNodeType::Bootstrap => MeshParams {
                    mesh_n_high: libp2p_config.bootstrap_mesh_n_high,
                    mesh_n_low: libp2p_config.bootstrap_mesh_n_low,
                    mesh_outbound_min: libp2p_config.bootstrap_mesh_outbound_min,
                    mesh_n: libp2p_config.bootstrap_mesh_n,
                },
                NetworkNodeType::Regular => MeshParams {
                    mesh_n_high: libp2p_config.mesh_n_high,
                    mesh_n_low: libp2p_config.mesh_n_low,
                    mesh_outbound_min: libp2p_config.mesh_outbound_min,
                    mesh_n: libp2p_config.mesh_n,
                },
                NetworkNodeType::Conductor => unreachable!(),
            };
        config_builder.mesh_params(Some(mesh_params));

        let node_config = config_builder.build().unwrap();
        let network = Libp2pNetwork::new(
            NoMetrics::new(),
            node_config,
            pubkey.clone(),
            Arc::new(RwLock::new(
                bootstrap_nodes
                    .iter()
                    .map(|(peer_id, addr)| (Some(*peer_id), addr.clone()))
                    .collect(),
            )),
            bs_len,
            config.node_index as usize,
            // NOTE: this introduces an invariant that the keys are assigned using this indexed
            // function
            {
                let mut keys = BTreeSet::new();
                for i in 0..config.config.total_nodes.get() {
                    let pk = <TYPES::SignatureKey as SignatureKey>::generated_from_seed_indexed(
                        config.seed,
                        i as u64,
                    )
                    .0;
                    keys.insert(pk);
                }
                keys
            },
        )
        .await
        .map(
            Libp2pCommChannel::<
                TYPES,
                NODE,
                ValidatingProposal<TYPES, ValidatingLeaf<TYPES>>,
                QuorumVote<TYPES, ValidatingLeaf<TYPES>>,
                MEMBERSHIP,
            >::new,
        )
        .unwrap();

        Libp2pRun {
            config,

            _bootstrap_nodes: bootstrap_nodes,
            _node_type: node_type,
            _identity: identity,
            _bound_addr: bound_addr,
            // _socket: stream,
            network,
        }
    }

    fn get_config(
        &self,
    ) -> NetworkConfig<<TYPES as NodeType>::SignatureKey, <TYPES as NodeType>::ElectionConfigType>
    {
        self.config.clone()
    }

    fn get_network(
        &self,
    ) -> Libp2pCommChannel<
        TYPES,
        NODE,
        ValidatingProposal<TYPES, ValidatingLeaf<TYPES>>,
        QuorumVote<TYPES, ValidatingLeaf<TYPES>>,
        MEMBERSHIP,
    > {
        self.network.clone()
    }
}

// WEB SERVER

/// Represents a web server-based run
pub struct WebServerRun<TYPES: NodeType, MEMBERSHIP: Membership<TYPES>> {
    config: NetworkConfig<TYPES::SignatureKey, TYPES::ElectionConfigType>,
    network: CentralizedWebCommChannel<
        TYPES,
        Proposal<TYPES>,
        QuorumVote<TYPES, ValidatingLeaf<TYPES>>,
        MEMBERSHIP,
    >,
}

#[async_trait]
impl<
        TYPES: NodeType,
        MEMBERSHIP: Membership<TYPES>,
        NODE: NodeImplementation<
            TYPES,
            Leaf = ValidatingLeaf<TYPES>,
            QuorumExchange = QuorumExchange<
                TYPES,
                ValidatingLeaf<TYPES>,
                ValidatingProposal<TYPES, ValidatingLeaf<TYPES>>,
                MEMBERSHIP,
                CentralizedWebCommChannel<
                    TYPES,
                    NODE,
                    ValidatingProposal<TYPES, ValidatingLeaf<TYPES>>,
                    QuorumVote<TYPES, ValidatingLeaf<TYPES>>,
                    MEMBERSHIP,
                >,
                Message<TYPES, NODE>,
            >,
            Storage = MemoryStorage<TYPES, ValidatingLeaf<TYPES>>,
        >,
    >
    Run<
        TYPES,
        MEMBERSHIP,
        CentralizedWebCommChannel<
            TYPES,
            NODE,
            ValidatingProposal<TYPES, ValidatingLeaf<TYPES>>,
            QuorumVote<TYPES, ValidatingLeaf<TYPES>>,
            MEMBERSHIP,
        >,
        NODE,
    > for WebServerRun<TYPES, NODE, MEMBERSHIP>
where
    <TYPES as NodeType>::StateType: TestableState,
    <TYPES as NodeType>::BlockType: TestableBlock,
    ValidatingLeaf<TYPES>: TestableLeaf,
    HotShot<TYPES::ConsensusType, TYPES, NODE>: ViewRunner<TYPES, NODE>,
    Self: Sync,
{
    async fn initialize_networking(
        config: NetworkConfig<TYPES::SignatureKey, TYPES::ElectionConfigType>,
    ) -> WebServerRun<TYPES, MEMBERSHIP> {
        // Generate our own key
        let (pub_key, _priv_key) =
            <<TYPES as NodeType>::SignatureKey as SignatureKey>::generated_from_seed_indexed(
                config.seed,
                config.node_index,
            );

        // Get the configuration for the web server
        let CentralizedWebServerConfig {
            host,
            port,
            wait_between_polls,
        }: CentralizedWebServerConfig = config.clone().centralized_web_server_config.unwrap();

        // Create the network
        let network: CentralizedWebCommChannel<
            TYPES,
            Proposal<TYPES>,
            QuorumVote<TYPES, ValidatingLeaf<TYPES>>,
            MEMBERSHIP,
        > = CentralizedWebCommChannel::new(CentralizedWebServerNetwork::create(
            &host.to_string(),
            port,
            wait_between_polls,
            pub_key,
        ));
        WebServerRun { config, network }
    }

    fn get_network(
        &self,
    ) -> CentralizedWebCommChannel<
        TYPES,
        NODE,
        Proposal<TYPES>,
        QuorumVote<TYPES, ValidatingLeaf<TYPES>>,
        MEMBERSHIP,
    > {
        self.network.clone()
    }

    fn get_config(&self) -> NetworkConfig<TYPES::SignatureKey, TYPES::ElectionConfigType> {
        self.config.clone()
    }
}

/// Holds the client connection to the orchestrator
pub struct OrchestratorClient {
    client: surf_disco::Client<ClientError>,
}

impl OrchestratorClient {
    /// Creates the client that connects to the orchestrator
    async fn connect_to_orchestrator(args: ValidatorArgs) -> Self {
        let base_url = format!("{0}:{1}", args.host, args.port);
        let base_url = format!("http://{base_url}").parse().unwrap();
        let client = surf_disco::Client::<ClientError>::new(base_url);
        // TODO ED: Add healthcheck wait here
        OrchestratorClient { client }
    }

<<<<<<< HEAD
    // Returns the run configuration from the orchestrator
    // Will block until the configuration is returned
    async fn get_config_from_orchestrator<TYPES: NodeType>(
        &self,
    ) -> NetworkConfig<TYPES::SignatureKey, TYPES::ElectionConfigType> {
        let f = |client: Client<ClientError>| {
            async move {
                let config: Result<
                    NetworkConfig<TYPES::SignatureKey, TYPES::ElectionConfigType>,
                    ClientError,
                > = client.post("api/config").send().await;
                config
            }
            .boxed()
        };
        self.wait_for_fn_from_orchestrator(f).await
=======
    // TODO check that the orchestrator does this properly.
    // TODO no more config.config.clone()
    async fn init_state_and_hotshot(&self) -> (TYPES::StateType, HotShotHandle<TYPES, NODE>) {
        let genesis_block = TYPES::BlockType::genesis();
        let initializer =
            hotshot::HotShotInitializer::<TYPES, ValidatingLeaf<TYPES>>::from_genesis(
                genesis_block,
            )
            .unwrap();

        let config = self.get_config();

        let (pk, sk) =
            TYPES::SignatureKey::generated_from_seed_indexed(config.seed, config.node_index);
        let known_nodes = config.config.known_nodes.clone();

        let network = self.get_network();
        let election_config = config.config.election_config.clone().unwrap();
        let quorum_exchange = NODE::QuorumExchange::create(
            known_nodes.clone(),
            election_config.clone(),
            network.clone(),
            pk.clone(),
            sk.clone(),
        );
        let committee_exchange = NODE::CommitteeExchange::create(
            known_nodes,
            election_config,
            network,
            pk.clone(),
            sk.clone(),
        );
        let hotshot = HotShot::init(
            pk,
            sk,
            config.node_index,
            config.config,
            MemoryStorage::new(),
            quorum_exchange,
            committee_exchange,
            initializer,
            NoMetrics::new(),
        )
        .await
        .expect("Could not init hotshot");

        let state = hotshot.storage().get_anchored_view().await.unwrap().state;
        (state, hotshot)
>>>>>>> 9da6d8f9
    }

    /// Tells the orchestrator this validator is ready to start
    /// Blocks until the orchestrator indicates all nodes are ready to start
    #[allow(clippy::let_unit_value)]
    async fn wait_for_all_nodes_ready(&self, node_index: u64) -> bool {
        let send_ready_f = |client: Client<ClientError>| {
            async move {
                let result: Result<_, ClientError> = client
                    .post("api/ready")
                    .body_json(&node_index)
                    .unwrap()
                    .send()
                    .await;
                result
            }
            .boxed()
        };
        () = self.wait_for_fn_from_orchestrator(send_ready_f).await;

        let wait_for_all_nodes_ready_f = |client: Client<ClientError>| {
            async move { client.get("api/start").send().await }.boxed()
        };
        self.wait_for_fn_from_orchestrator(wait_for_all_nodes_ready_f)
            .await
    }

    /// Generic function that waits for the orchestrator to return a non-error
    /// Returns whatever type the given function returns
    async fn wait_for_fn_from_orchestrator<F, Fut, GEN>(&self, f: F) -> GEN
    where
        F: Fn(Client<ClientError>) -> Fut,
        Fut: Future<Output = Result<GEN, ClientError>>,
    {
        let result = loop {
            let client = self.client.clone();
            let res = f(client).await;
            match res {
                Ok(x) => break x,
                Err(_x) => {
                    async_sleep(Duration::from_millis(250)).await;
                }
            }
        };
        result
    }
}

/// Main entry point for validators
pub async fn main_entry_point<
    TYPES: NodeType,
    MEMBERSHIP: Membership<TYPES>,
    NETWORK: CommunicationChannel<
        TYPES,
        Message<TYPES, NODE>,
        ValidatingProposal<TYPES, ValidatingLeaf<TYPES>>,
        QuorumVote<TYPES, ValidatingLeaf<TYPES>>,
        MEMBERSHIP,
    >,
    NODE: NodeImplementation<
        TYPES,
        Leaf = ValidatingLeaf<TYPES>,
        QuorumExchange = QuorumExchange<
            TYPES,
            ValidatingLeaf<TYPES>,
            ValidatingProposal<TYPES, ValidatingLeaf<TYPES>>,
            MEMBERSHIP,
            NETWORK,
            Message<TYPES, NODE>,
        >,
        Storage = MemoryStorage<TYPES, ValidatingLeaf<TYPES>>,
    >,
    RUN: Run<TYPES, MEMBERSHIP, NETWORK, NODE>,
>(
    args: ValidatorArgs,
) where
    <TYPES as NodeType>::StateType: TestableState,
    <TYPES as NodeType>::BlockType: TestableBlock,
    ValidatingLeaf<TYPES>: TestableLeaf,
    HotShot<TYPES::ConsensusType, TYPES, NODE>: ViewRunner<TYPES, NODE>,
    NODE::CommitteeExchange: ConsensusExchange<
        TYPES,
        NODE::Leaf,
        Message<TYPES, NODE>,
        Networking = QuorumNetwork<TYPES, NODE>,
    >,
    CONFIG: Sync,
{
    setup_logging();
    setup_backtrace();

    error!("Starting validator");

    let orchestrator_client: OrchestratorClient =
        OrchestratorClient::connect_to_orchestrator(args).await;
    let run_config = orchestrator_client
        .get_config_from_orchestrator::<TYPES>()
        .await;

    let run = RUN::initialize_networking(run_config.clone()).await;
    let (_state, hotshot) = run.initialize_state_and_hotshot().await;

    orchestrator_client
        .wait_for_all_nodes_ready(run_config.node_index)
        .await;

    run.run_hotshot(hotshot).await;
}<|MERGE_RESOLUTION|>--- conflicted
+++ resolved
@@ -1,5 +1,6 @@
 use futures::Future;
 use futures::FutureExt;
+use hotshot_types::traits::election::CommitteeExchange;
 use std::{
     cmp,
     collections::{BTreeSet, VecDeque},
@@ -60,17 +61,6 @@
     Multiaddr, PeerId,
 };
 use libp2p_networking::network::{MeshParams, NetworkNodeConfigBuilder, NetworkNodeType};
-use std::{
-    cmp,
-    collections::{BTreeSet, VecDeque},
-    fs, mem,
-    net::{IpAddr, SocketAddr},
-    num::NonZeroUsize,
-    str::FromStr,
-    sync::Arc,
-    time::{Duration, Instant},
-};
-use tracing::error;
 #[allow(deprecated)]
 use tracing::{debug, error};
 
@@ -124,6 +114,7 @@
     MEMBERSHIP: Membership<TYPES>,
     NETWORK: CommunicationChannel<
         TYPES,
+        Message<TYPES, NODE>,
         ValidatingProposal<TYPES, ValidatingLeaf<TYPES>>,
         QuorumVote<TYPES, ValidatingLeaf<TYPES>>,
         MEMBERSHIP,
@@ -131,9 +122,14 @@
     NODE: NodeImplementation<
         TYPES,
         Leaf = ValidatingLeaf<TYPES>,
-        Proposal = ValidatingProposal<TYPES, ValidatingLeaf<TYPES>>,
-        Membership = MEMBERSHIP,
-        Networking = NETWORK,
+        QuorumExchange = QuorumExchange<
+            TYPES,
+            ValidatingLeaf<TYPES>,
+            ValidatingProposal<TYPES, ValidatingLeaf<TYPES>>,
+            MEMBERSHIP,
+            NETWORK,
+            Message<TYPES, NODE>,
+        >,
         Storage = MemoryStorage<TYPES, ValidatingLeaf<TYPES>>,
     >,
 >(
@@ -174,6 +170,7 @@
     MEMBERSHIP: Membership<TYPES>,
     NETWORK: CommunicationChannel<
         TYPES,
+        Message<TYPES, NODE>,
         ValidatingProposal<TYPES, ValidatingLeaf<TYPES>>,
         QuorumVote<TYPES, ValidatingLeaf<TYPES>>,
         MEMBERSHIP,
@@ -181,9 +178,22 @@
     NODE: NodeImplementation<
         TYPES,
         Leaf = ValidatingLeaf<TYPES>,
-        Proposal = ValidatingProposal<TYPES, ValidatingLeaf<TYPES>>,
-        Membership = MEMBERSHIP,
-        Networking = NETWORK,
+        QuorumExchange = QuorumExchange<
+            TYPES,
+            ValidatingLeaf<TYPES>,
+            ValidatingProposal<TYPES, ValidatingLeaf<TYPES>>,
+            MEMBERSHIP,
+            NETWORK,
+            Message<TYPES, NODE>,
+        >,
+        CommitteeExchange = QuorumExchange<
+            TYPES,
+            ValidatingLeaf<TYPES>,
+            ValidatingProposal<TYPES, ValidatingLeaf<TYPES>>,
+            MEMBERSHIP,
+            NETWORK,
+            Message<TYPES, NODE>,
+        >,
         Storage = MemoryStorage<TYPES, ValidatingLeaf<TYPES>>,
     >,
 > where
@@ -208,30 +218,56 @@
                 genesis_block,
             )
             .expect("Couldn't generate genesis block");
+
         let config = self.get_config();
-        let (pub_key, secret_key) =
+
+        let (pk, sk) =
             TYPES::SignatureKey::generated_from_seed_indexed(config.seed, config.node_index);
         let known_nodes = config.config.known_nodes.clone();
+
         let network = self.get_network();
+        let election_config = config.config.election_config.clone().unwrap();
 
         // Since we do not currently pass the election config type in the NetworkConfig, this will always be the default election config
         let election_config = config.config.election_config.clone().unwrap_or_else(|| {
-            NODE::Membership::default_election_config(config.config.total_nodes.get() as u64)
+            <QuorumExchange<
+                TYPES,
+                ValidatingLeaf<TYPES>,
+                ValidatingProposal<TYPES, ValidatingLeaf<TYPES>>,
+                MEMBERSHIP,
+                NETWORK,
+                Message<TYPES, NODE>,
+            > as ConsensusExchange<TYPES, ValidatingLeaf<TYPES>, Message<TYPES, NODE>>>::Membership::default_election_config(
+                config.config.total_nodes.get() as u64
+            )
         });
-
+        let quorum_exchange = NODE::QuorumExchange::create(
+            known_nodes.clone(),
+            election_config.clone(),
+            network.clone(),
+            pk.clone(),
+            sk.clone(),
+        );
+        let committee_exchange = NODE::CommitteeExchange::create(
+            known_nodes,
+            election_config,
+            network,
+            pk.clone(),
+            sk.clone(),
+        );
         let hotshot = HotShot::init(
-            pub_key,
-            secret_key,
+            pk,
+            sk,
             config.node_index,
             config.config,
-            network,
             MemoryStorage::new(),
-            MEMBERSHIP::create_election(known_nodes, election_config),
+            quorum_exchange,
+            committee_exchange,
             initializer,
             NoMetrics::new(),
         )
         .await
-        .expect("Could not initialize hotshot");
+        .expect("Could not init hotshot");
 
         let state = hotshot
             .storage()
@@ -338,7 +374,7 @@
 // LIBP2P
 
 /// Represents a libp2p-based run
-pub struct Libp2pRun<TYPES: NodeType, MEMBERSHIP: Membership<TYPES>> {
+pub struct Libp2pRun<TYPES: NodeType, I: NodeImplementation<TYPES>, MEMBERSHIP: Membership<TYPES>> {
     _bootstrap_nodes: Vec<(PeerId, Multiaddr)>,
     _node_type: NetworkNodeType,
     _bound_addr: Multiaddr,
@@ -347,6 +383,7 @@
 
     network: Libp2pCommChannel<
         TYPES,
+        I,
         Proposal<TYPES>,
         QuorumVote<TYPES, ValidatingLeaf<TYPES>>,
         MEMBERSHIP,
@@ -402,6 +439,20 @@
             TYPES,
             Leaf = ValidatingLeaf<TYPES>,
             QuorumExchange = QuorumExchange<
+                TYPES,
+                ValidatingLeaf<TYPES>,
+                ValidatingProposal<TYPES, ValidatingLeaf<TYPES>>,
+                MEMBERSHIP,
+                Libp2pCommChannel<
+                    TYPES,
+                    NODE,
+                    ValidatingProposal<TYPES, ValidatingLeaf<TYPES>>,
+                    QuorumVote<TYPES, ValidatingLeaf<TYPES>>,
+                    MEMBERSHIP,
+                >,
+                Message<TYPES, NODE>,
+            >,
+            CommitteeExchange = QuorumExchange<
                 TYPES,
                 ValidatingLeaf<TYPES>,
                 ValidatingProposal<TYPES, ValidatingLeaf<TYPES>>,
@@ -439,7 +490,7 @@
 {
     async fn initialize_networking(
         config: NetworkConfig<TYPES::SignatureKey, TYPES::ElectionConfigType>,
-    ) -> Libp2pRun<TYPES, MEMBERSHIP> {
+    ) -> Libp2pRun<TYPES, NODE, MEMBERSHIP> {
         let (pubkey, _privkey) =
             <<TYPES as NodeType>::SignatureKey as SignatureKey>::generated_from_seed_indexed(
                 config.seed,
@@ -582,10 +633,15 @@
 // WEB SERVER
 
 /// Represents a web server-based run
-pub struct WebServerRun<TYPES: NodeType, MEMBERSHIP: Membership<TYPES>> {
+pub struct WebServerRun<
+    TYPES: NodeType,
+    I: NodeImplementation<TYPES>,
+    MEMBERSHIP: Membership<TYPES>,
+> {
     config: NetworkConfig<TYPES::SignatureKey, TYPES::ElectionConfigType>,
     network: CentralizedWebCommChannel<
         TYPES,
+        I,
         Proposal<TYPES>,
         QuorumVote<TYPES, ValidatingLeaf<TYPES>>,
         MEMBERSHIP,
@@ -600,6 +656,20 @@
             TYPES,
             Leaf = ValidatingLeaf<TYPES>,
             QuorumExchange = QuorumExchange<
+                TYPES,
+                ValidatingLeaf<TYPES>,
+                ValidatingProposal<TYPES, ValidatingLeaf<TYPES>>,
+                MEMBERSHIP,
+                CentralizedWebCommChannel<
+                    TYPES,
+                    NODE,
+                    ValidatingProposal<TYPES, ValidatingLeaf<TYPES>>,
+                    QuorumVote<TYPES, ValidatingLeaf<TYPES>>,
+                    MEMBERSHIP,
+                >,
+                Message<TYPES, NODE>,
+            >,
+            CommitteeExchange = QuorumExchange<
                 TYPES,
                 ValidatingLeaf<TYPES>,
                 ValidatingProposal<TYPES, ValidatingLeaf<TYPES>>,
@@ -637,7 +707,7 @@
 {
     async fn initialize_networking(
         config: NetworkConfig<TYPES::SignatureKey, TYPES::ElectionConfigType>,
-    ) -> WebServerRun<TYPES, MEMBERSHIP> {
+    ) -> WebServerRun<TYPES, NODE, MEMBERSHIP> {
         // Generate our own key
         let (pub_key, _priv_key) =
             <<TYPES as NodeType>::SignatureKey as SignatureKey>::generated_from_seed_indexed(
@@ -655,6 +725,7 @@
         // Create the network
         let network: CentralizedWebCommChannel<
             TYPES,
+            NODE,
             Proposal<TYPES>,
             QuorumVote<TYPES, ValidatingLeaf<TYPES>>,
             MEMBERSHIP,
@@ -699,7 +770,6 @@
         OrchestratorClient { client }
     }
 
-<<<<<<< HEAD
     // Returns the run configuration from the orchestrator
     // Will block until the configuration is returned
     async fn get_config_from_orchestrator<TYPES: NodeType>(
@@ -716,56 +786,6 @@
             .boxed()
         };
         self.wait_for_fn_from_orchestrator(f).await
-=======
-    // TODO check that the orchestrator does this properly.
-    // TODO no more config.config.clone()
-    async fn init_state_and_hotshot(&self) -> (TYPES::StateType, HotShotHandle<TYPES, NODE>) {
-        let genesis_block = TYPES::BlockType::genesis();
-        let initializer =
-            hotshot::HotShotInitializer::<TYPES, ValidatingLeaf<TYPES>>::from_genesis(
-                genesis_block,
-            )
-            .unwrap();
-
-        let config = self.get_config();
-
-        let (pk, sk) =
-            TYPES::SignatureKey::generated_from_seed_indexed(config.seed, config.node_index);
-        let known_nodes = config.config.known_nodes.clone();
-
-        let network = self.get_network();
-        let election_config = config.config.election_config.clone().unwrap();
-        let quorum_exchange = NODE::QuorumExchange::create(
-            known_nodes.clone(),
-            election_config.clone(),
-            network.clone(),
-            pk.clone(),
-            sk.clone(),
-        );
-        let committee_exchange = NODE::CommitteeExchange::create(
-            known_nodes,
-            election_config,
-            network,
-            pk.clone(),
-            sk.clone(),
-        );
-        let hotshot = HotShot::init(
-            pk,
-            sk,
-            config.node_index,
-            config.config,
-            MemoryStorage::new(),
-            quorum_exchange,
-            committee_exchange,
-            initializer,
-            NoMetrics::new(),
-        )
-        .await
-        .expect("Could not init hotshot");
-
-        let state = hotshot.storage().get_anchored_view().await.unwrap().state;
-        (state, hotshot)
->>>>>>> 9da6d8f9
     }
 
     /// Tells the orchestrator this validator is ready to start
@@ -836,6 +856,14 @@
             NETWORK,
             Message<TYPES, NODE>,
         >,
+        CommitteeExchange = QuorumExchange<
+            TYPES,
+            ValidatingLeaf<TYPES>,
+            ValidatingProposal<TYPES, ValidatingLeaf<TYPES>>,
+            MEMBERSHIP,
+            NETWORK,
+            Message<TYPES, NODE>,
+        >,
         Storage = MemoryStorage<TYPES, ValidatingLeaf<TYPES>>,
     >,
     RUN: Run<TYPES, MEMBERSHIP, NETWORK, NODE>,
@@ -846,13 +874,6 @@
     <TYPES as NodeType>::BlockType: TestableBlock,
     ValidatingLeaf<TYPES>: TestableLeaf,
     HotShot<TYPES::ConsensusType, TYPES, NODE>: ViewRunner<TYPES, NODE>,
-    NODE::CommitteeExchange: ConsensusExchange<
-        TYPES,
-        NODE::Leaf,
-        Message<TYPES, NODE>,
-        Networking = QuorumNetwork<TYPES, NODE>,
-    >,
-    CONFIG: Sync,
 {
     setup_logging();
     setup_backtrace();
