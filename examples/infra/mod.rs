use async_compatibility_layer::logging::{setup_backtrace, setup_logging};
use async_lock::RwLock;
use async_trait::async_trait;
use clap::Parser;
use futures::StreamExt;
use hotshot::{
    traits::{
        implementations::{
            Libp2pCommChannel, Libp2pNetwork, MemoryStorage, WebCommChannel, WebServerNetwork,
        },
        NodeImplementation, Storage,
    },
    types::{SignatureKey, SystemContextHandle},
    SystemContext, ViewRunner,
};
use hotshot_orchestrator::{
    self,
    client::{OrchestratorClient, ValidatorArgs},
    config::{NetworkConfig, NetworkConfigFile, WebServerConfig},
};
use hotshot_task::task::FilterEvent;
use hotshot_types::event::{Event, EventType};
use hotshot_types::traits::election::ConsensusExchange;
use hotshot_types::traits::state::ConsensusTime;
use hotshot_types::vote::ViewSyncVote;
use hotshot_types::{
    data::{TestableLeaf, ValidatingLeaf, ValidatingProposal},
    message::ValidatingMessage,
    traits::{
        consensus_type::validating_consensus::ValidatingConsensus,
        election::{Membership, ViewSyncExchange},
        metrics::NoMetrics,
        network::CommunicationChannel,
        node_implementation::{ExchangesType, NodeType, ValidatingExchanges},
        state::{TestableBlock, TestableState},
    },
    vote::QuorumVote,
    HotShotConfig,
};
use hotshot_types::{message::Message, traits::election::QuorumExchange};
use libp2p::{
    identity::{
        ed25519::{Keypair as EdKeypair, SecretKey},
        Keypair,
    },
    multiaddr::{self, Protocol},
    Multiaddr,
};
use libp2p_identity::PeerId;
use libp2p_networking::network::{MeshParams, NetworkNodeConfigBuilder, NetworkNodeType};
#[allow(deprecated)]
use nll::nll_todo::nll_todo;
use rand::SeedableRng;
use std::fmt::Debug;
use std::net::Ipv4Addr;
use std::{
    cmp,
    collections::{BTreeSet, VecDeque},
    fs, mem,
    net::IpAddr,
    num::NonZeroUsize,
    str::FromStr,
    sync::Arc,
    time::Instant,
};
#[allow(deprecated)]
use tracing::error;

// ORCHESTRATOR

#[derive(Parser, Debug, Clone)]
#[command(
    name = "Multi-machine consensus",
    about = "Simulates consensus among multiple machines"
)]
/// Arguments passed to the orchestrator
pub struct OrchestratorArgs {
    /// The address the orchestrator runs on
    pub host: IpAddr,
    /// The port the orchestrator runs on
    pub port: u16,
    /// The configuration file to be used for this run
    pub config_file: String,
}

/// Reads a network configuration from a given filepath
pub fn load_config_from_file<TYPES: NodeType>(
    config_file: String,
) -> NetworkConfig<TYPES::SignatureKey, TYPES::ElectionConfigType> {
    let config_file_as_string: String = fs::read_to_string(config_file.as_str())
        .unwrap_or_else(|_| panic!("Could not read config file located at {config_file}"));
    let config_toml: NetworkConfigFile =
        toml::from_str::<NetworkConfigFile>(&config_file_as_string)
            .expect("Unable to convert config file to TOML");

    let mut config: NetworkConfig<TYPES::SignatureKey, TYPES::ElectionConfigType> =
        config_toml.into();

    // Generate network's public keys
    config.config.known_nodes = (0..config.config.total_nodes.get())
        .map(|node_id| {
            TYPES::SignatureKey::generated_from_seed_indexed(
                config.seed,
                node_id.try_into().unwrap(),
            )
            .0
        })
        .collect();

    config
}

/// Runs the orchestrator
pub async fn run_orchestrator<
    TYPES: NodeType<ConsensusType = ValidatingConsensus>,
    MEMBERSHIP: Membership<TYPES> + Debug,
    NETWORK: CommunicationChannel<
            TYPES,
            Message<TYPES, NODE>,
            ValidatingProposal<TYPES, ValidatingLeaf<TYPES>>,
            QuorumVote<TYPES, ValidatingLeaf<TYPES>>,
            MEMBERSHIP,
        > + Debug,
    VIEWSYNCNETWORK: CommunicationChannel<
            TYPES,
            Message<TYPES, NODE>,
            ValidatingProposal<TYPES, ValidatingLeaf<TYPES>>,
            ViewSyncVote<TYPES>,
            MEMBERSHIP,
        > + Debug,
    NODE: NodeImplementation<
        TYPES,
        Leaf = ValidatingLeaf<TYPES>,
        Exchanges = ValidatingExchanges<
            TYPES,
            Message<TYPES, NODE>,
            QuorumExchange<
                TYPES,
                ValidatingLeaf<TYPES>,
                ValidatingProposal<TYPES, ValidatingLeaf<TYPES>>,
                MEMBERSHIP,
                NETWORK,
                Message<TYPES, NODE>,
            >,
            ViewSyncExchange<
                TYPES,
                ValidatingProposal<TYPES, ValidatingLeaf<TYPES>>,
                MEMBERSHIP,
                VIEWSYNCNETWORK,
                Message<TYPES, NODE>,
            >,
        >,
        Storage = MemoryStorage<TYPES, ValidatingLeaf<TYPES>>,
        ConsensusMessage = ValidatingMessage<TYPES, NODE>,
    >,
>(
    OrchestratorArgs {
        host,
        port,
        config_file,
    }: OrchestratorArgs,
) {
    error!("Starting orchestrator",);
    let run_config = load_config_from_file::<TYPES>(config_file);
    let _result = hotshot_orchestrator::run_orchestrator::<
        TYPES::SignatureKey,
        TYPES::ElectionConfigType,
    >(run_config, host, port)
    .await;
}

/// Defines the behavior of a "run" of the network with a given configuration
#[async_trait]
pub trait Run<
    TYPES: NodeType<ConsensusType = ValidatingConsensus>,
    MEMBERSHIP: Membership<TYPES> + Debug,
    NETWORK: CommunicationChannel<
            TYPES,
            Message<TYPES, NODE>,
            ValidatingProposal<TYPES, ValidatingLeaf<TYPES>>,
            QuorumVote<TYPES, ValidatingLeaf<TYPES>>,
            MEMBERSHIP,
        > + Debug,
    VIEWSYNCNETWORK: CommunicationChannel<
            TYPES,
            Message<TYPES, NODE>,
            ValidatingProposal<TYPES, ValidatingLeaf<TYPES>>,
            ViewSyncVote<TYPES>,
            MEMBERSHIP,
        > + Debug,
    NODE: NodeImplementation<
        TYPES,
        Leaf = ValidatingLeaf<TYPES>,
        Exchanges = ValidatingExchanges<
            TYPES,
            Message<TYPES, NODE>,
            QuorumExchange<
                TYPES,
                ValidatingLeaf<TYPES>,
                ValidatingProposal<TYPES, ValidatingLeaf<TYPES>>,
                MEMBERSHIP,
                NETWORK,
                Message<TYPES, NODE>,
            >,
            ViewSyncExchange<
                TYPES,
                ValidatingProposal<TYPES, ValidatingLeaf<TYPES>>,
                MEMBERSHIP,
                VIEWSYNCNETWORK,
                Message<TYPES, NODE>,
            >,
        >,
        Storage = MemoryStorage<TYPES, ValidatingLeaf<TYPES>>,
        ConsensusMessage = ValidatingMessage<TYPES, NODE>,
    >,
> where
    <TYPES as NodeType>::StateType: TestableState,
    <TYPES as NodeType>::BlockType: TestableBlock,
    ValidatingLeaf<TYPES>: TestableLeaf,
    SystemContext<TYPES::ConsensusType, TYPES, NODE>: ViewRunner<TYPES, NODE>,
    Self: Sync,
{
    /// Initializes networking, returns self
    async fn initialize_networking(
        config: NetworkConfig<TYPES::SignatureKey, TYPES::ElectionConfigType>,
    ) -> Self;

    /// Initializes the genesis state and HotShot instance; does not start HotShot consensus
    /// # Panics if it cannot generate a genesis block, fails to initialize HotShot, or cannot
    /// get the anchored view
    async fn initialize_state_and_hotshot(
        &self,
    ) -> (TYPES::StateType, SystemContextHandle<TYPES, NODE>) {
        let genesis_block = TYPES::BlockType::genesis();
        let initializer =
            hotshot::HotShotInitializer::<TYPES, ValidatingLeaf<TYPES>>::from_genesis(
                genesis_block,
            )
            .expect("Couldn't generate genesis block");

        let config = self.get_config();

        let (pk, sk) =
            TYPES::SignatureKey::generated_from_seed_indexed(config.seed, config.node_index);
        let ek = jf_primitives::aead::KeyPair::generate(&mut rand_chacha::ChaChaRng::from_seed(
            [0u8; 32],
        ));
        let known_nodes = config.config.known_nodes.clone();

        let network = self.get_network();

        // Since we do not currently pass the election config type in the NetworkConfig, this will always be the default election config
        let election_config = config.config.election_config.clone().unwrap_or_else(|| {
            <QuorumExchange<
                TYPES,
                ValidatingLeaf<TYPES>,
                ValidatingProposal<TYPES, ValidatingLeaf<TYPES>>,
                MEMBERSHIP,
                NETWORK,
                Message<TYPES, NODE>,
            > as ConsensusExchange<TYPES, Message<TYPES, NODE>>>::Membership::default_election_config(
                config.config.total_nodes.get() as u64
            )
        });

        let exchanges = NODE::Exchanges::create(
            known_nodes.clone(),
            (election_config.clone(), ()),
            //Kaley todo: add view sync network
            #[allow(deprecated)]
            (network.clone(), nll_todo(), ()),
            pk.clone(),
            sk.clone(),
            ek.clone(),
        );
        let hotshot = SystemContext::init(
            pk,
            sk,
            config.node_index,
            config.config,
            MemoryStorage::empty(),
            exchanges,
            initializer,
            NoMetrics::boxed(),
        )
        .await
        .expect("Could not init hotshot");

        let state = hotshot
            .storage()
            .get_anchored_view()
            .await
            .expect("Couldn't get HotShot's anchored view")
            .state;
        (state, hotshot)
    }

    /// Starts HotShot consensus, returns when consensus has finished
    async fn run_hotshot(&self, mut context: SystemContextHandle<TYPES, NODE>) {
        let NetworkConfig {
            padding,
            rounds,
            transactions_per_round,
            node_index,
            config: HotShotConfig { total_nodes, .. },
            ..
        } = self.get_config();

        let size = mem::size_of::<TYPES::Transaction>();
        let adjusted_padding = if padding < size { 0 } else { padding - size };
        let mut txns: VecDeque<TYPES::Transaction> = VecDeque::new();
        let state = context.get_state().await;

        // This assumes that no node will be a leader more than 5x the expected number of times they should be the leader
        // FIXME  is this a reasonable assumption when we start doing DA?
        // TODO ED: In the future we should have each node generate transactions every round to simulate a more realistic network
        let tx_to_gen = transactions_per_round * (cmp::max(rounds / total_nodes, 1) + 5);
        {
            let mut txn_rng = rand::thread_rng();
            for _ in 0..tx_to_gen {
                let txn =
                    <<TYPES as NodeType>::StateType as TestableState>::create_random_transaction(
                        Some(&state),
                        &mut txn_rng,
                        padding as u64,
                    );
                txns.push_back(txn);
            }
        }
        error!("Generated {} transactions", tx_to_gen);

        error!("Adjusted padding size is {:?} bytes", adjusted_padding);
        let mut round = 1;
        let mut total_transactions = 0;

        let start = Instant::now();

        error!("Starting hotshot!");
        context.hotshot.start_consensus().await;
        let (mut event_stream, _streamid) = context.get_event_stream(FilterEvent::default()).await;
        let mut anchor_view: TYPES::Time = <TYPES::Time as ConsensusTime>::genesis();
        let mut num_successful_commits = 0;

        let total_nodes_u64 = total_nodes.get() as u64;

        let mut should_submit_txns = node_index == (*anchor_view % total_nodes_u64);

        loop {
            if should_submit_txns {
                for _ in 0..transactions_per_round {
                    let txn = txns.pop_front().unwrap();
                    tracing::info!("Submitting txn on round {}", round);
                    context.submit_transaction(txn).await.unwrap();
                    total_transactions += 1;
                }
                should_submit_txns = false;
            }

            match event_stream.next().await {
                None => {
                    panic!("Error! Event stream completed before consensus ended.");
                }
                Some(Event { event, .. }) => {
                    match event {
                        EventType::Error { error } => {
                            error!("Error in consensus: {:?}", error);
                            // TODO what to do here
                        }
<<<<<<< HEAD
                        EventType::Decide {
                            leaf_chain,
                            qc,
                            block_size,
                        } => {
=======
                        EventType::Decide { leaf_chain, .. } => {
>>>>>>> ad1acfef
                            // this might be a obob
                            if let Some(leaf) = leaf_chain.get(0) {
                                let new_anchor = leaf.view_number;
                                if new_anchor >= anchor_view {
                                    anchor_view = leaf.view_number;
                                }
                                if (*anchor_view % total_nodes_u64) == node_index {
                                    should_submit_txns = true;
                                }
                            }
                            num_successful_commits += leaf_chain.len();
                            if num_successful_commits >= rounds {
                                break;
                            }
                            // when we make progress, submit new events
                        }
                        EventType::ReplicaViewTimeout { view_number } => {
                            error!("Timed out as a replicas in view {:?}", view_number);
                        }
                        EventType::NextLeaderViewTimeout { view_number } => {
                            error!("Timed out as the next leader in view {:?}", view_number);
                        }
                        EventType::ViewFinished { view_number } => {
                            tracing::info!("view finished: {:?}", view_number);
                        }
                        _ => unimplemented!(),
                    }
                }
            }

            round += 1;
        }

        // while round <= rounds {
        //     error!("Round {}:", round);
        //
        //     let num_submitted =
        //     if node_index == ((round % total_nodes) as u64) {
        //         for _ in 0..transactions_per_round {
        //             let txn = txns.pop_front().unwrap();
        //             tracing::info!("Submitting txn on round {}", round);
        //             hotshot.submit_transaction(txn).await.unwrap();
        //         }
        //         transactions_per_round
        //     } else {
        //         0
        //     };
        //     error!("Submitting {} transactions", num_submitted);
        //
        //     // Start consensus
        //     let view_results = nll_todo();
        //
        //     match view_results {
        //         Ok((leaf_chain, _qc)) => {
        //             let blocks: Vec<TYPES::BlockType> = leaf_chain
        //                 .into_iter()
        //                 .map(|leaf| leaf.get_deltas())
        //                 .collect();
        //
        //             for block in blocks {
        //                 total_transactions += block.txn_count();
        //             }
        //         }
        //         Err(e) => {
        //             timed_out_views += 1;
        //             error!("View: {:?}, failed with : {:?}", round, e);
        //         }
        //     }
        //
        //     round += 1;
        // }
        //
        let total_time_elapsed = start.elapsed();
        let total_size = total_transactions * (padding as u64);
        //
        // // This assumes all transactions that were submitted made it through consensus, and does not account for the genesis block
        error!("All {rounds} rounds completed in {total_time_elapsed:?}. {total_size} total bytes submitted");
    }

    /// Returns the network for this run
    fn get_network(&self) -> NETWORK;

    /// Returns view sync network for this run KALEY TODO
    //fn get_view_sync_network(&self) -> VIEWSYNCNETWORK;

    /// Returns the config for this run
    fn get_config(&self) -> NetworkConfig<TYPES::SignatureKey, TYPES::ElectionConfigType>;
}

type Proposal<T> = ValidatingProposal<T, ValidatingLeaf<T>>;

// LIBP2P

/// Represents a libp2p-based run
pub struct Libp2pRun<
    TYPES: NodeType<ConsensusType = ValidatingConsensus>,
    I: NodeImplementation<TYPES>,
    MEMBERSHIP: Membership<TYPES>,
> {
    _bootstrap_nodes: Vec<(PeerId, Multiaddr)>,
    _node_type: NetworkNodeType,
    _bound_addr: Multiaddr,
    /// for libp2p layer
    _identity: Keypair,

    network: Libp2pCommChannel<
        TYPES,
        I,
        Proposal<TYPES>,
        QuorumVote<TYPES, ValidatingLeaf<TYPES>>,
        MEMBERSHIP,
    >,
    // view_sync_network: Libp2pCommChannel<
    //     TYPES,
    //     I,
    //     Proposal<TYPES>,
    //     ViewSyncVote<TYPES>,
    //     MEMBERSHIP,
    // >,
    config:
        NetworkConfig<<TYPES as NodeType>::SignatureKey, <TYPES as NodeType>::ElectionConfigType>,
}

/// yeesh maybe we should just implement SignatureKey for this...
pub fn libp2p_generate_indexed_identity(seed: [u8; 32], index: u64) -> Keypair {
    let mut hasher = blake3::Hasher::new();
    hasher.update(&seed);
    hasher.update(&index.to_le_bytes());
    let new_seed = *hasher.finalize().as_bytes();
    let sk_bytes = SecretKey::try_from_bytes(new_seed).unwrap();
    <EdKeypair as From<SecretKey>>::from(sk_bytes).into()
}

/// libp2p helper function
/// convert node string into multi addr
/// node string of the form: "$IP:$PORT"
pub fn parse_dns(s: &str) -> Result<Multiaddr, multiaddr::Error> {
    let mut i = s.split(':');
    let ip = i.next().ok_or(multiaddr::Error::InvalidMultiaddr)?;
    let port = i.next().ok_or(multiaddr::Error::InvalidMultiaddr)?;
    Multiaddr::from_str(&format!("/dns/{ip}/tcp/{port}"))
}

/// libp2p helper function
pub fn parse_ip(s: &str) -> Result<Multiaddr, multiaddr::Error> {
    let mut i = s.split(':');
    let ip = i.next().ok_or(multiaddr::Error::InvalidMultiaddr)?;
    let port = i.next().ok_or(multiaddr::Error::InvalidMultiaddr)?;
    Multiaddr::from_str(&format!("/ip4/{ip}/tcp/{port}"))
}

#[async_trait]
impl<
        TYPES: NodeType<ConsensusType = ValidatingConsensus>,
        MEMBERSHIP: Membership<TYPES> + Debug,
        NODE: NodeImplementation<
            TYPES,
            Leaf = ValidatingLeaf<TYPES>,
            Exchanges = ValidatingExchanges<
                TYPES,
                Message<TYPES, NODE>,
                QuorumExchange<
                    TYPES,
                    ValidatingLeaf<TYPES>,
                    ValidatingProposal<TYPES, ValidatingLeaf<TYPES>>,
                    MEMBERSHIP,
                    Libp2pCommChannel<
                        TYPES,
                        NODE,
                        ValidatingProposal<TYPES, ValidatingLeaf<TYPES>>,
                        QuorumVote<TYPES, ValidatingLeaf<TYPES>>,
                        MEMBERSHIP,
                    >,
                    Message<TYPES, NODE>,
                >,
                ViewSyncExchange<
                    TYPES,
                    ValidatingProposal<TYPES, ValidatingLeaf<TYPES>>,
                    MEMBERSHIP,
                    Libp2pCommChannel<
                        TYPES,
                        NODE,
                        ValidatingProposal<TYPES, ValidatingLeaf<TYPES>>,
                        ViewSyncVote<TYPES>,
                        MEMBERSHIP,
                    >,
                    Message<TYPES, NODE>,
                >,
            >,
            Storage = MemoryStorage<TYPES, ValidatingLeaf<TYPES>>,
            ConsensusMessage = ValidatingMessage<TYPES, NODE>,
        >,
    >
    Run<
        TYPES,
        MEMBERSHIP,
        Libp2pCommChannel<
            TYPES,
            NODE,
            ValidatingProposal<TYPES, ValidatingLeaf<TYPES>>,
            QuorumVote<TYPES, ValidatingLeaf<TYPES>>,
            MEMBERSHIP,
        >,
        Libp2pCommChannel<
            TYPES,
            NODE,
            ValidatingProposal<TYPES, ValidatingLeaf<TYPES>>,
            ViewSyncVote<TYPES>,
            MEMBERSHIP,
        >,
        NODE,
    > for Libp2pRun<TYPES, NODE, MEMBERSHIP>
where
    <TYPES as NodeType>::StateType: TestableState,
    <TYPES as NodeType>::BlockType: TestableBlock,
    ValidatingLeaf<TYPES>: TestableLeaf,
    SystemContext<TYPES::ConsensusType, TYPES, NODE>: ViewRunner<TYPES, NODE>,
    Self: Sync,
{
    async fn initialize_networking(
        config: NetworkConfig<TYPES::SignatureKey, TYPES::ElectionConfigType>,
    ) -> Libp2pRun<TYPES, NODE, MEMBERSHIP> {
        let (pubkey, _privkey) =
            <<TYPES as NodeType>::SignatureKey as SignatureKey>::generated_from_seed_indexed(
                config.seed,
                config.node_index,
            );
        let mut config = config;
        let libp2p_config = config
            .libp2p_config
            .take()
            .expect("Configuration is not for a Libp2p network");
        let bs_len = libp2p_config.bootstrap_nodes.len();
        let bootstrap_nodes: Vec<(PeerId, Multiaddr)> = libp2p_config
            .bootstrap_nodes
            .iter()
            .map(|(addr, pair)| {
                let kp = Keypair::from_protobuf_encoding(pair).unwrap();
                let peer_id = PeerId::from_public_key(&kp.public());
                let mut multiaddr = Multiaddr::from(addr.ip());
                multiaddr.push(Protocol::Tcp(addr.port()));
                (peer_id, multiaddr)
            })
            .collect();
        let identity = libp2p_generate_indexed_identity(config.seed, config.node_index);
        let node_type = if (config.node_index as usize) < bs_len {
            NetworkNodeType::Bootstrap
        } else {
            NetworkNodeType::Regular
        };
        let node_index = config.node_index;
        let port_index = match libp2p_config.index_ports {
            true => node_index,
            false => 0,
        };
        let bound_addr: Multiaddr = format!(
            "/{}/{}/tcp/{}",
            if libp2p_config.public_ip.is_ipv4() {
                "ip4"
            } else {
                "ip6"
            },
            libp2p_config.public_ip,
            libp2p_config.base_port as u64 + port_index
        )
        .parse()
        .unwrap();

        // generate network
        let mut config_builder = NetworkNodeConfigBuilder::default();
        assert!(config.config.total_nodes.get() > 2);
        let replicated_nodes = NonZeroUsize::new(config.config.total_nodes.get() - 2).unwrap();
        config_builder.replication_factor(replicated_nodes);
        config_builder.identity(identity.clone());

        config_builder.bound_addr(Some(bound_addr.clone()));

        let to_connect_addrs = bootstrap_nodes
            .iter()
            .map(|(peer_id, multiaddr)| (Some(*peer_id), multiaddr.clone()))
            .collect();

        config_builder.to_connect_addrs(to_connect_addrs);

        let mesh_params =
            // NOTE I'm arbitrarily choosing these.
            match node_type {
                NetworkNodeType::Bootstrap => MeshParams {
                    mesh_n_high: libp2p_config.bootstrap_mesh_n_high,
                    mesh_n_low: libp2p_config.bootstrap_mesh_n_low,
                    mesh_outbound_min: libp2p_config.bootstrap_mesh_outbound_min,
                    mesh_n: libp2p_config.bootstrap_mesh_n,
                },
                NetworkNodeType::Regular => MeshParams {
                    mesh_n_high: libp2p_config.mesh_n_high,
                    mesh_n_low: libp2p_config.mesh_n_low,
                    mesh_outbound_min: libp2p_config.mesh_outbound_min,
                    mesh_n: libp2p_config.mesh_n,
                },
                NetworkNodeType::Conductor => unreachable!(),
            };
        config_builder.mesh_params(Some(mesh_params));

        let node_config = config_builder.build().unwrap();
        let network = Arc::new(
            Libp2pNetwork::new(
                NoMetrics::boxed(),
                node_config,
                pubkey.clone(),
                Arc::new(RwLock::new(
                    bootstrap_nodes
                        .iter()
                        .map(|(peer_id, addr)| (Some(*peer_id), addr.clone()))
                        .collect(),
                )),
                bs_len,
                config.node_index as usize,
                // NOTE: this introduces an invariant that the keys are assigned using this indexed
                // function
                {
                    let mut keys = BTreeSet::new();
                    for i in 0..config.config.total_nodes.get() {
                        let pk =
                            <TYPES::SignatureKey as SignatureKey>::generated_from_seed_indexed(
                                config.seed,
                                i as u64,
                            )
                            .0;
                        keys.insert(pk);
                    }
                    keys
                },
                BTreeSet::new(),
            )
            .await
            .unwrap(),
        );

        let comm_channel = Libp2pCommChannel::<
            TYPES,
            NODE,
            ValidatingProposal<TYPES, ValidatingLeaf<TYPES>>,
            QuorumVote<TYPES, ValidatingLeaf<TYPES>>,
            MEMBERSHIP,
        >::new(network);

        comm_channel.wait_for_ready().await;

        Libp2pRun {
            config,

            _bootstrap_nodes: bootstrap_nodes,
            _node_type: node_type,
            _identity: identity,
            _bound_addr: bound_addr,
            // _socket: stream,
            network: comm_channel,
        }
    }

    fn get_config(
        &self,
    ) -> NetworkConfig<<TYPES as NodeType>::SignatureKey, <TYPES as NodeType>::ElectionConfigType>
    {
        self.config.clone()
    }

    fn get_network(
        &self,
    ) -> Libp2pCommChannel<
        TYPES,
        NODE,
        ValidatingProposal<TYPES, ValidatingLeaf<TYPES>>,
        QuorumVote<TYPES, ValidatingLeaf<TYPES>>,
        MEMBERSHIP,
    > {
        self.network.clone()
    }
}

// WEB SERVER

/// Alias for the [`WebCommChannel`] for validating consensus.
type ValidatingWebCommChannel<TYPES, I, MEMBERSHIP> =
    WebCommChannel<TYPES, I, Proposal<TYPES>, QuorumVote<TYPES, ValidatingLeaf<TYPES>>, MEMBERSHIP>;

/// Represents a web server-based run
pub struct WebServerRun<
    TYPES: NodeType<ConsensusType = ValidatingConsensus>,
    I: NodeImplementation<TYPES>,
    MEMBERSHIP: Membership<TYPES>,
> {
    config: NetworkConfig<TYPES::SignatureKey, TYPES::ElectionConfigType>,
    network: ValidatingWebCommChannel<TYPES, I, MEMBERSHIP>,
}

#[async_trait]
impl<
        TYPES: NodeType<ConsensusType = ValidatingConsensus>,
        MEMBERSHIP: Membership<TYPES> + Debug,
        NODE: NodeImplementation<
            TYPES,
            Leaf = ValidatingLeaf<TYPES>,
            Exchanges = ValidatingExchanges<
                TYPES,
                Message<TYPES, NODE>,
                QuorumExchange<
                    TYPES,
                    ValidatingLeaf<TYPES>,
                    ValidatingProposal<TYPES, ValidatingLeaf<TYPES>>,
                    MEMBERSHIP,
                    WebCommChannel<
                        TYPES,
                        NODE,
                        ValidatingProposal<TYPES, ValidatingLeaf<TYPES>>,
                        QuorumVote<TYPES, ValidatingLeaf<TYPES>>,
                        MEMBERSHIP,
                    >,
                    Message<TYPES, NODE>,
                >,
                ViewSyncExchange<
                    TYPES,
                    ValidatingProposal<TYPES, ValidatingLeaf<TYPES>>,
                    MEMBERSHIP,
                    WebCommChannel<
                        TYPES,
                        NODE,
                        ValidatingProposal<TYPES, ValidatingLeaf<TYPES>>,
                        ViewSyncVote<TYPES>,
                        MEMBERSHIP,
                    >,
                    Message<TYPES, NODE>,
                >,
            >,
            Storage = MemoryStorage<TYPES, ValidatingLeaf<TYPES>>,
            ConsensusMessage = ValidatingMessage<TYPES, NODE>,
        >,
    >
    Run<
        TYPES,
        MEMBERSHIP,
        WebCommChannel<
            TYPES,
            NODE,
            ValidatingProposal<TYPES, ValidatingLeaf<TYPES>>,
            QuorumVote<TYPES, ValidatingLeaf<TYPES>>,
            MEMBERSHIP,
        >,
        WebCommChannel<
            TYPES,
            NODE,
            ValidatingProposal<TYPES, ValidatingLeaf<TYPES>>,
            ViewSyncVote<TYPES>,
            MEMBERSHIP,
        >,
        NODE,
    > for WebServerRun<TYPES, NODE, MEMBERSHIP>
where
    <TYPES as NodeType>::StateType: TestableState,
    <TYPES as NodeType>::BlockType: TestableBlock,
    ValidatingLeaf<TYPES>: TestableLeaf,
    SystemContext<TYPES::ConsensusType, TYPES, NODE>: ViewRunner<TYPES, NODE>,
    Self: Sync,
{
    async fn initialize_networking(
        config: NetworkConfig<TYPES::SignatureKey, TYPES::ElectionConfigType>,
    ) -> WebServerRun<TYPES, NODE, MEMBERSHIP> {
        // Generate our own key
        let (pub_key, _priv_key) =
            <<TYPES as NodeType>::SignatureKey as SignatureKey>::generated_from_seed_indexed(
                config.seed,
                config.node_index,
            );

        // Get the configuration for the web server
        let WebServerConfig {
            host,
            port,
            wait_between_polls,
        }: WebServerConfig = config.clone().web_server_config.unwrap();

        // Create the network
        let network: WebCommChannel<
            TYPES,
            NODE,
            Proposal<TYPES>,
            QuorumVote<TYPES, ValidatingLeaf<TYPES>>,
            MEMBERSHIP,
        > = WebCommChannel::new(
            WebServerNetwork::create(&host.to_string(), port, wait_between_polls, pub_key, false)
                .into(),
        );
        WebServerRun { config, network }
    }

    fn get_network(
        &self,
    ) -> WebCommChannel<
        TYPES,
        NODE,
        Proposal<TYPES>,
        QuorumVote<TYPES, ValidatingLeaf<TYPES>>,
        MEMBERSHIP,
    > {
        self.network.clone()
    }

    fn get_config(&self) -> NetworkConfig<TYPES::SignatureKey, TYPES::ElectionConfigType> {
        self.config.clone()
    }
}

/// Main entry point for validators
pub async fn main_entry_point<
    TYPES: NodeType<ConsensusType = ValidatingConsensus>,
    MEMBERSHIP: Membership<TYPES> + Debug,
    NETWORK: CommunicationChannel<
            TYPES,
            Message<TYPES, NODE>,
            ValidatingProposal<TYPES, ValidatingLeaf<TYPES>>,
            QuorumVote<TYPES, ValidatingLeaf<TYPES>>,
            MEMBERSHIP,
        > + Debug,
    VIEWSYNCNETWORK: CommunicationChannel<
            TYPES,
            Message<TYPES, NODE>,
            ValidatingProposal<TYPES, ValidatingLeaf<TYPES>>,
            ViewSyncVote<TYPES>,
            MEMBERSHIP,
        > + Debug,
    NODE: NodeImplementation<
        TYPES,
        Leaf = ValidatingLeaf<TYPES>,
        Exchanges = ValidatingExchanges<
            TYPES,
            Message<TYPES, NODE>,
            QuorumExchange<
                TYPES,
                ValidatingLeaf<TYPES>,
                ValidatingProposal<TYPES, ValidatingLeaf<TYPES>>,
                MEMBERSHIP,
                NETWORK,
                Message<TYPES, NODE>,
            >,
            ViewSyncExchange<
                TYPES,
                ValidatingProposal<TYPES, ValidatingLeaf<TYPES>>,
                MEMBERSHIP,
                VIEWSYNCNETWORK,
                Message<TYPES, NODE>,
            >,
        >,
        Storage = MemoryStorage<TYPES, ValidatingLeaf<TYPES>>,
        ConsensusMessage = ValidatingMessage<TYPES, NODE>,
    >,
    RUN: Run<TYPES, MEMBERSHIP, NETWORK, VIEWSYNCNETWORK, NODE>,
>(
    args: ValidatorArgs,
) where
    <TYPES as NodeType>::StateType: TestableState,
    <TYPES as NodeType>::BlockType: TestableBlock,
    ValidatingLeaf<TYPES>: TestableLeaf,
    SystemContext<TYPES::ConsensusType, TYPES, NODE>: ViewRunner<TYPES, NODE>,
{
    setup_logging();
    setup_backtrace();

    error!("Starting validator");

    let orchestrator_client: OrchestratorClient =
        OrchestratorClient::connect_to_orchestrator(args.clone()).await;

    // Identify with the orchestrator
    let public_ip = match args.public_ip {
        Some(ip) => ip,
        None => IpAddr::V4(Ipv4Addr::new(127, 0, 0, 1)),
    };
    error!(
        "Identifying with orchestrator using IP address {}",
        public_ip.to_string()
    );
    let node_index: u16 = orchestrator_client
        .identify_with_orchestrator(public_ip.to_string())
        .await;
    error!("Finished identifying; our node index is {node_index}");
    error!("Getting config from orchestrator");

    let mut run_config = orchestrator_client
        .get_config_from_orchestrator::<TYPES>(node_index)
        .await;

    run_config.node_index = node_index.into();
    run_config.libp2p_config.as_mut().unwrap().public_ip = args.public_ip.unwrap();

    error!("Initializing networking");
    let run = RUN::initialize_networking(run_config.clone()).await;
    let (_state, hotshot) = run.initialize_state_and_hotshot().await;

    error!("Waiting for start command from orchestrator");
    orchestrator_client
        .wait_for_all_nodes_ready(run_config.clone().node_index)
        .await;

    error!("All nodes are ready!  Starting HotShot");
    run.run_hotshot(hotshot).await;
}<|MERGE_RESOLUTION|>--- conflicted
+++ resolved
@@ -366,15 +366,11 @@
                             error!("Error in consensus: {:?}", error);
                             // TODO what to do here
                         }
-<<<<<<< HEAD
                         EventType::Decide {
                             leaf_chain,
                             qc,
                             block_size,
                         } => {
-=======
-                        EventType::Decide { leaf_chain, .. } => {
->>>>>>> ad1acfef
                             // this might be a obob
                             if let Some(leaf) = leaf_chain.get(0) {
                                 let new_anchor = leaf.view_number;
