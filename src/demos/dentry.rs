--- conflicted
+++ resolved
@@ -529,13 +529,8 @@
 where
     NET: CommunicationChannel<
         DEntryTypes,
-<<<<<<< HEAD
-        ValidatingLeaf<DEntryTypes>,
         ValidatingProposal<DEntryTypes, ValidatingLeaf<DEntryTypes>>,
-=======
-        ValidatingProposal<DEntryTypes, ELE>,
         QuorumVote<DEntryTypes, ValidatingLeaf<DEntryTypes>>,
->>>>>>> 70f08777
         ELE,
     >,
     ELE: Membership<DEntryTypes>;
@@ -544,13 +539,8 @@
 where
     NET: CommunicationChannel<
         DEntryTypes,
-<<<<<<< HEAD
-        ValidatingLeaf<DEntryTypes>,
         ValidatingProposal<DEntryTypes, ValidatingLeaf<DEntryTypes>>,
-=======
-        ValidatingProposal<DEntryTypes, ELE>,
         QuorumVote<DEntryTypes, ValidatingLeaf<DEntryTypes>>,
->>>>>>> 70f08777
         ELE,
     >,
     ELE: Membership<DEntryTypes>,
@@ -565,13 +555,8 @@
 where
     NET: CommunicationChannel<
         DEntryTypes,
-<<<<<<< HEAD
-        ValidatingLeaf<DEntryTypes>,
         ValidatingProposal<DEntryTypes, ValidatingLeaf<DEntryTypes>>,
-=======
-        ValidatingProposal<DEntryTypes, ELE>,
         QuorumVote<DEntryTypes, ValidatingLeaf<DEntryTypes>>,
->>>>>>> 70f08777
         ELE,
     >,
     ELE: Membership<DEntryTypes>,
@@ -587,13 +572,8 @@
 where
     NET: CommunicationChannel<
         DEntryTypes,
-<<<<<<< HEAD
-        ValidatingLeaf<DEntryTypes>,
         ValidatingProposal<DEntryTypes, ValidatingLeaf<DEntryTypes>>,
-=======
-        ValidatingProposal<DEntryTypes, ELE>,
         QuorumVote<DEntryTypes, ValidatingLeaf<DEntryTypes>>,
->>>>>>> 70f08777
         ELE,
     >,
     ELE: Membership<DEntryTypes>,
@@ -607,13 +587,8 @@
 where
     NET: CommunicationChannel<
         DEntryTypes,
-<<<<<<< HEAD
-        ValidatingLeaf<DEntryTypes>,
         ValidatingProposal<DEntryTypes, ValidatingLeaf<DEntryTypes>>,
-=======
-        ValidatingProposal<DEntryTypes, ELE>,
         QuorumVote<DEntryTypes, ValidatingLeaf<DEntryTypes>>,
->>>>>>> 70f08777
         ELE,
     >,
     ELE: Membership<DEntryTypes> + Debug,
@@ -622,12 +597,8 @@
     type Storage = MemoryStorage<DEntryTypes, Self::Leaf>;
     type Networking = NET;
     type Election = ELE;
-<<<<<<< HEAD
     type Proposal = ValidatingProposal<DEntryTypes, Self::Leaf>;
-=======
-    type Proposal = ValidatingProposal<DEntryTypes, ELE>;
-    type Vote = QuorumVote<DEntryTypes, ELE::LeafType>;
->>>>>>> 70f08777
+    type Vote = QuorumVote<DEntryTypes, Self::Leaf>;
 }
 
 /// Provides a random [`QuorumCertificate`]
