use async_std::{sync::RwLock, task::block_on};
use snafu::{ResultExt, Snafu};
use std::sync::Arc;

use crate::{
    error::PhaseLockError,
    event::Event,
    utility::broadcast::{BroadcastReceiver, BroadcastSender},
    BlockContents, NodeImplementation, PhaseLock,
};

/// Handle for interacting with a `PhaseLock` instance
pub struct PhaseLockHandle<I: NodeImplementation<N> + Send + Sync + 'static, const N: usize> {
    /// Handle to a sender for the output stream
    ///
    /// Kept around because we need to be able to call `subscribe` on it to generate new receivers
<<<<<<< HEAD
    pub(crate) sender_handle: Arc<
        BroadcastSender<
            Event<I::Block, <<I as NodeImplementation<N>>::Block as BlockContents<N>>::State>,
        >,
    >,
    /// Internal `PhaseLock` reference
    pub(crate) phaselock: PhaseLock<I, N>,
    /// The receiver we use to receive events on
    pub(crate) stream_output: BroadcastReceiver<
        Event<I::Block, <<I as NodeImplementation<N>>::Block as BlockContents<N>>::State>,
    >,
=======
    pub(crate) sender_handle: Arc<BroadcastSender<Event<I::Block, I::State>>>,
    /// Internal `PhaseLock` reference
    pub(crate) phaselock: PhaseLock<I, N>,
    /// The receiver we use to receive events on
    pub(crate) stream_output: BroadcastReceiver<Event<I::Block, I::State>>,
>>>>>>> 117c6b61
    /// Global control to pause the underlying `PhaseLock`
    pub(crate) pause: Arc<RwLock<bool>>,
    /// Override for the `pause` value that allows the `PhaseLock` to run one round
    pub(crate) run_once: Arc<RwLock<bool>>,
    /// Global to signify the `PhaseLock` should be closed after completing the next round
    pub(crate) shut_down: Arc<RwLock<bool>>,
    /// Our copy of the `Storage` view for a phaselock
    pub(crate) storage: I::Storage,
}

impl<B: NodeImplementation<N> + 'static, const N: usize> Clone for PhaseLockHandle<B, N> {
    fn clone(&self) -> Self {
        Self {
            sender_handle: self.sender_handle.clone(),
            stream_output: self.sender_handle.handle_sync(),
            phaselock: self.phaselock.clone(),
            pause: self.pause.clone(),
            run_once: self.run_once.clone(),
            shut_down: self.shut_down.clone(),
            storage: self.storage.clone(),
        }
    }
}

impl<I: NodeImplementation<N> + 'static, const N: usize> PhaseLockHandle<I, N> {
    /// Will return the next event in the queue
    ///
    /// # Errors
    ///
    /// - Will return `HandleError::Closed` if the underlying `PhaseLock` has been closed.
    /// - Will return `HandleError::Skipped{ ammount }` if this receiver has fallen behind. `ammount`
    ///   indicates the number of messages that were skipped, and a subsequent call should succeed,
    ///   returning the oldest value still in queue.
<<<<<<< HEAD
    pub async fn next_event(
        &mut self,
    ) -> Result<
        Event<I::Block, <<I as NodeImplementation<N>>::Block as BlockContents<N>>::State>,
        HandleError,
    > {
=======
    pub async fn next_event(&mut self) -> Result<Event<I::Block, I::State>, HandleError> {
>>>>>>> 117c6b61
        let result = self.stream_output.recv_async().await;
        match result {
            Ok(result) => Ok(result),
            Err(_) => Err(HandleError::ShutDown),
        }
    }
    /// Syncronous version of `next_event`
    ///
    /// Will internally call `block_on` on `next_event`
    ///
    /// # Errors
    ///
    /// See documentation for `next_event`
<<<<<<< HEAD
    pub fn next_event_sync(
        &mut self,
    ) -> Result<
        Event<I::Block, <<I as NodeImplementation<N>>::Block as BlockContents<N>>::State>,
        HandleError,
    > {
=======
    pub fn next_event_sync(&mut self) -> Result<Event<I::Block, I::State>, HandleError> {
>>>>>>> 117c6b61
        block_on(self.next_event())
    }
    /// Will attempt to immediatly pull an event out of the queue
    ///
    /// # Errors
    ///
    /// - Will return `HandleError::ShutDown` if the underlying `PhaseLock` instance has shut down
    /// - Will return `HandleError::Skipped{ ammount }` if this receiver has fallen behind. `ammount`
    ///   indicates the number of messages that were skipped, and a subsequent call should succeed,
    ///   returning the oldest value still in queue.
<<<<<<< HEAD
    pub fn try_next_event(
        &mut self,
    ) -> Result<
        Option<Event<I::Block, <<I as NodeImplementation<N>>::Block as BlockContents<N>>::State>>,
        HandleError,
    > {
=======
    pub fn try_next_event(&mut self) -> Result<Option<Event<I::Block, I::State>>, HandleError> {
>>>>>>> 117c6b61
        let result = self.stream_output.try_recv();
        Ok(result)
    }

    /// Will pull all the currently available events out of the event queue.
    ///
    /// This will ignore the case where the receiver has lagged behind, and discard the
    /// `HandleError::Skipped` message.
    ///
    /// # Errors
    ///
    /// Will return `HandleError::ShutDown` if the underlying `PhaseLock` instance has been shut down.
<<<<<<< HEAD
    pub fn availible_events(
        &mut self,
    ) -> Result<
        Vec<Event<I::Block, <<I as NodeImplementation<N>>::Block as BlockContents<N>>::State>>,
        HandleError,
    > {
=======
    pub fn availible_events(&mut self) -> Result<Vec<Event<I::Block, I::State>>, HandleError> {
>>>>>>> 117c6b61
        let mut output = vec![];
        // Loop to pull out all the outputs
        loop {
            match self.try_next_event() {
                Ok(Some(x)) => output.push(x),
                Ok(None) => break,
                Err(HandleError::ShutDown) => return Err(HandleError::ShutDown),
                // As try_next event can only return HandleError::Skipped or HandleError::ShutDown,
                // it would be nonsensical if we end up here
                _ => {
                    unreachable!("Impossible to reach branch in PhaseLockHandle::available_events");
                }
            }
        }
        Ok(output)
    }

    /// Gets the current commited state of the `PhaseLock` instance.
<<<<<<< HEAD
    pub async fn get_state(
        &self,
    ) -> Arc<<<I as NodeImplementation<N>>::Block as BlockContents<N>>::State> {
=======
    pub async fn get_state(&self) -> Arc<I::State> {
>>>>>>> 117c6b61
        self.phaselock.get_state().await
    }

    /// Gets the current commited state of the `PhaseLock` instance, blocking on the future
<<<<<<< HEAD
    pub fn get_state_sync(
        &self,
    ) -> Arc<<<I as NodeImplementation<N>>::Block as BlockContents<N>>::State> {
=======
    pub fn get_state_sync(&self) -> Arc<I::State> {
>>>>>>> 117c6b61
        block_on(self.get_state())
    }

    /// Submits a transaction to the backing `PhaseLock` instance.
    ///
    /// The current node broadcasts the transaction to all nodes on the network, but it may not be the leader.
    ///
    /// # Errors
    ///
    /// Will return a `HandleError::Transaction` if some error occurs in the underlying `PhaseLock` instance.
    pub async fn submit_transaction(
        &self,
        tx: <<I as NodeImplementation<N>>::Block as BlockContents<N>>::Transaction,
    ) -> Result<(), HandleError> {
        self.phaselock
            .publish_transaction_async(tx)
            .await
            .context(Transaction)
    }

    /// Sycronously sumbits a transaction to the backing `PhaseLock` instance.
    ///
    /// # Errors
    ///
    /// See documentation for `submit_transaction`
    pub fn submit_transaction_sync(
        &self,
        tx: <<I as NodeImplementation<N>>::Block as BlockContents<N>>::Transaction,
    ) -> Result<(), HandleError> {
        block_on(self.submit_transaction(tx))
    }

    /// Signals to the underlying `PhaseLock` to unpause
    pub async fn start(&self) {
        *self.pause.write().await = false;
    }

    /// Synchronously signals the underlying `PhaseLock` to unpause
    pub fn start_sync(&self) {
        block_on(self.start());
    }

    /// Signals the underlying `PhaseLock` to pause
    pub async fn pause(&self) {
        *self.pause.write().await = true;
    }

    /// Synchronously signals the underlying `PhaseLock` to pause
    pub fn pause_sync(&self) {
        block_on(self.pause());
    }

    /// Signals the underlying `PhaseLock` to run one round, if paused.
    ///
    /// Do not call this function if `PhaseLock` has been unpaused by `PhaseLockHandle::start`.
    pub async fn run_one_round(&self) {
        let paused = self.pause.read().await;
        if *paused {
            *self.run_once.write().await = true;
        }
    }

    /// Synchronously signals the underlying `PhaseLock` to run one round, if paused
    pub fn run_one_round_sync(&self) {
        block_on(self.run_one_round());
    }

    /// Provides a reference to the underlying storage for this `PhaseLock`, allowing access to
    /// historical data
    pub fn storage(&self) -> &I::Storage {
        &self.storage
    }
}

/// Represents the types of errors that can be returned by a `PhaseLockHandle`
#[derive(Snafu, Debug)]
#[allow(clippy::large_enum_variant)] // PhaseLock error isn't that big, and these are _errors_ after all
pub enum HandleError {
    /// The `PhaseLock` instance this handle references has shut down
    ShutDown,
    /// An error occured in the underlying `PhaseLock` implementation while submitting a transaction
    Transaction {
        /// The underlying `PhaseLock` error
        source: PhaseLockError,
    },
}<|MERGE_RESOLUTION|>--- conflicted
+++ resolved
@@ -14,25 +14,11 @@
     /// Handle to a sender for the output stream
     ///
     /// Kept around because we need to be able to call `subscribe` on it to generate new receivers
-<<<<<<< HEAD
-    pub(crate) sender_handle: Arc<
-        BroadcastSender<
-            Event<I::Block, <<I as NodeImplementation<N>>::Block as BlockContents<N>>::State>,
-        >,
-    >,
-    /// Internal `PhaseLock` reference
-    pub(crate) phaselock: PhaseLock<I, N>,
-    /// The receiver we use to receive events on
-    pub(crate) stream_output: BroadcastReceiver<
-        Event<I::Block, <<I as NodeImplementation<N>>::Block as BlockContents<N>>::State>,
-    >,
-=======
     pub(crate) sender_handle: Arc<BroadcastSender<Event<I::Block, I::State>>>,
     /// Internal `PhaseLock` reference
     pub(crate) phaselock: PhaseLock<I, N>,
     /// The receiver we use to receive events on
     pub(crate) stream_output: BroadcastReceiver<Event<I::Block, I::State>>,
->>>>>>> 117c6b61
     /// Global control to pause the underlying `PhaseLock`
     pub(crate) pause: Arc<RwLock<bool>>,
     /// Override for the `pause` value that allows the `PhaseLock` to run one round
@@ -66,16 +52,7 @@
     /// - Will return `HandleError::Skipped{ ammount }` if this receiver has fallen behind. `ammount`
     ///   indicates the number of messages that were skipped, and a subsequent call should succeed,
     ///   returning the oldest value still in queue.
-<<<<<<< HEAD
-    pub async fn next_event(
-        &mut self,
-    ) -> Result<
-        Event<I::Block, <<I as NodeImplementation<N>>::Block as BlockContents<N>>::State>,
-        HandleError,
-    > {
-=======
     pub async fn next_event(&mut self) -> Result<Event<I::Block, I::State>, HandleError> {
->>>>>>> 117c6b61
         let result = self.stream_output.recv_async().await;
         match result {
             Ok(result) => Ok(result),
@@ -89,16 +66,7 @@
     /// # Errors
     ///
     /// See documentation for `next_event`
-<<<<<<< HEAD
-    pub fn next_event_sync(
-        &mut self,
-    ) -> Result<
-        Event<I::Block, <<I as NodeImplementation<N>>::Block as BlockContents<N>>::State>,
-        HandleError,
-    > {
-=======
     pub fn next_event_sync(&mut self) -> Result<Event<I::Block, I::State>, HandleError> {
->>>>>>> 117c6b61
         block_on(self.next_event())
     }
     /// Will attempt to immediatly pull an event out of the queue
@@ -109,16 +77,7 @@
     /// - Will return `HandleError::Skipped{ ammount }` if this receiver has fallen behind. `ammount`
     ///   indicates the number of messages that were skipped, and a subsequent call should succeed,
     ///   returning the oldest value still in queue.
-<<<<<<< HEAD
-    pub fn try_next_event(
-        &mut self,
-    ) -> Result<
-        Option<Event<I::Block, <<I as NodeImplementation<N>>::Block as BlockContents<N>>::State>>,
-        HandleError,
-    > {
-=======
     pub fn try_next_event(&mut self) -> Result<Option<Event<I::Block, I::State>>, HandleError> {
->>>>>>> 117c6b61
         let result = self.stream_output.try_recv();
         Ok(result)
     }
@@ -131,16 +90,7 @@
     /// # Errors
     ///
     /// Will return `HandleError::ShutDown` if the underlying `PhaseLock` instance has been shut down.
-<<<<<<< HEAD
-    pub fn availible_events(
-        &mut self,
-    ) -> Result<
-        Vec<Event<I::Block, <<I as NodeImplementation<N>>::Block as BlockContents<N>>::State>>,
-        HandleError,
-    > {
-=======
     pub fn availible_events(&mut self) -> Result<Vec<Event<I::Block, I::State>>, HandleError> {
->>>>>>> 117c6b61
         let mut output = vec![];
         // Loop to pull out all the outputs
         loop {
@@ -159,24 +109,12 @@
     }
 
     /// Gets the current commited state of the `PhaseLock` instance.
-<<<<<<< HEAD
-    pub async fn get_state(
-        &self,
-    ) -> Arc<<<I as NodeImplementation<N>>::Block as BlockContents<N>>::State> {
-=======
     pub async fn get_state(&self) -> Arc<I::State> {
->>>>>>> 117c6b61
         self.phaselock.get_state().await
     }
 
     /// Gets the current commited state of the `PhaseLock` instance, blocking on the future
-<<<<<<< HEAD
-    pub fn get_state_sync(
-        &self,
-    ) -> Arc<<<I as NodeImplementation<N>>::Block as BlockContents<N>>::State> {
-=======
     pub fn get_state_sync(&self) -> Arc<I::State> {
->>>>>>> 117c6b61
         block_on(self.get_state())
     }
 
