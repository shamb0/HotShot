--- conflicted
+++ resolved
@@ -277,68 +277,6 @@
     }
 }
 
-<<<<<<< HEAD
-=======
-/// Continually processes the incoming broadcast messages received on `hotshot.inner.networking`, redirecting them to their relevant handler
-// pub async fn network_task<
-//     TYPES: NodeType,
-//     I: NodeImplementation<TYPES>,
-//     EXCHANGE: ConsensusExchange<TYPES, Message<TYPES, I>>,
-// >(
-//     hotshot: SystemContext<TYPES::ConsensusType, TYPES, I>,
-//     shut_down: Arc<AtomicBool>,
-//     transmit_type: TransmitType,
-//     exchange: Arc<EXCHANGE>,
-// ) where
-//     SystemContext<TYPES::ConsensusType, TYPES, I>: HotShotType<TYPES, I>,
-// {
-//     info!(
-//         "Launching network processing task for {:?} messages",
-//         transmit_type
-//     );
-//     let networking = &exchange.network();
-//     let mut incremental_backoff_ms = 10;
-//     while !shut_down.load(Ordering::Relaxed) {
-//         let queue = match networking.recv_msgs(transmit_type).await {
-//             Ok(queue) => queue,
-//             Err(e) => {
-//                 if !shut_down.load(Ordering::Relaxed) {
-//                     error!(?e, "did not shut down gracefully.");
-//                 }
-//                 return;
-//             }
-//         };
-//         if queue.is_empty() {
-//             trace!("No message, sleeping for {} ms", incremental_backoff_ms);
-//             async_sleep(Duration::from_millis(incremental_backoff_ms)).await;
-//             incremental_backoff_ms = (incremental_backoff_ms * 2).min(1000);
-//             continue;
-//         }
-//         // Make sure to reset the backoff time
-//         incremental_backoff_ms = 10;
-//         for item in queue {
-//             let _metrics = Arc::clone(&hotshot.inner.consensus.read().await.metrics);
-//             trace!(?item, "Processing item");
-//             hotshot.handle_message(item, transmit_type).await;
-//         }
-//         trace!(
-//             "Items processed in network {:?} task, querying for more",
-//             transmit_type
-//         );
-//     }
-// }
-
-/// networking task error type
-#[derive(Snafu, Debug)]
-pub struct NetworkingTaskError {}
-impl TaskErr for NetworkingTaskError {}
-
-/// networking task's state
-#[derive(Debug)]
-pub struct NetworkingTaskState {}
-impl TS for NetworkingTaskState {}
-
->>>>>>> 2a2ebdf0
 /// event for global event stream
 #[derive(Clone, Debug)]
 pub enum GlobalEvent {
@@ -610,62 +548,4 @@
         view_sync_name.to_string(),
         view_sync_task,
     )
-}
-
-<<<<<<< HEAD
-/// the view runner
-pub async fn view_runner<
-    TYPES: NodeType<ConsensusType = SequencingConsensus>,
-    I: NodeImplementation<
-        TYPES,
-        Leaf = SequencingLeaf<TYPES>,
-        ConsensusMessage = SequencingMessage<TYPES, I>,
-    >,
->(
-    hotshot: SystemContext<TYPES::ConsensusType, TYPES, I>,
-) -> (
-    GlobalRegistry,
-    ChannelStream<SequencingHotShotEvent<TYPES, I>>,
-)
-where
-    I::Exchanges: SequencingExchangesType<TYPES, Message<TYPES, I>>,
-{
-    let task_runner = TaskRunner::new();
-    let event_stream = ChannelStream::new();
-    let registry = task_runner.registry.clone();
-
-    let quorum_exchange = hotshot.inner.exchanges.quorum_exchange();
-    let committee_exchange = hotshot.inner.exchanges.committee_exchange();
-
-    // TODO (run_view) Restore the lines below after making all event types consistent.
-    // let task_runner = add_network_task(task_runner, event_stream.clone(), quorum_exchange).await;
-    // let task_runner = add_network_task(task_runner, event_stream.clone(), committee_exchange).await;
-    // let task_runner = add_consensus_task(task_runner, event_stream.clone()).await;
-    // let task_runner = add_da_task(task_runner, event_stream.clone()).await;
-    // let task_runner = add_view_sync_task(task_runner, event_stream.clone()).await;
-    async_spawn(async move {
-        task_runner.launch().await;
-    });
-
-    (registry, event_stream)
-}
-=======
-// the view runner
-// pub async fn view_runner<TYPES: NodeType, I: NodeImplementation<TYPES>>(
-//     _hotshot: SystemContext<TYPES::ConsensusType, TYPES, I>,
-// ) -> (GlobalRegistry, ChannelStream<GlobalEvent>) {
-//     let task_runner = TaskRunner::new();
-//     let registry = task_runner.registry.clone();
-//     let event_stream = event_stream::ChannelStream::new();
-//
-//     // TODO it may make sense to move this up a level
-//     let task_runner = add_networking_task(task_runner, event_stream.clone()).await;
-//     let task_runner = add_consensus_task(task_runner, event_stream.clone()).await;
-//     let task_runner = add_da_task(task_runner, event_stream.clone()).await;
-//     let task_runner = add_view_sync_task(task_runner, event_stream.clone()).await;
-//     async_spawn(async move {
-//         task_runner.launch().await;
-//     });
-//     (registry, event_stream)
-// }
->>>>>>> 2a2ebdf0
+}