--- conflicted
+++ resolved
@@ -948,9 +948,7 @@
                 let Some((da_cert, block, parent)) = da_leader.run_view().await else {
                     return qc;
                 };
-
-<<<<<<< HEAD
-                let consensus_leader = DAConsensusLeader {
+                let consensus_leader = ConsensusLeader {
                     id: hotshot.id,
                     consensus: hotstuff,
                     high_qc: qc,
@@ -964,20 +962,6 @@
                 consensus_leader.run_view().await
             });
             task_handles.push(leader_handle);
-=======
-            let consensus_leader = ConsensusLeader {
-                id: hotshot.id,
-                consensus: hotshot.hotstuff.clone(),
-                high_qc: high_qc.clone(),
-                cert: da_cert,
-                block,
-                parent,
-                cur_view,
-                api: c_api.clone(),
-                _pd: PhantomData,
-            };
-            let _qc = consensus_leader.run_view().await;
->>>>>>> 321c7529
         }
         if c_api.is_leader(cur_view + 1).await {
             let next_leader = ConsensusNextLeader {
