--- conflicted
+++ resolved
@@ -763,54 +763,7 @@
             GeneralConsensusMessage::Vote(_) => {
                 warn!("Received a broadcast for a vote message. This shouldn't be possible.");
             }
-<<<<<<< HEAD
-=======
-            ConsensusMessage::DAVote(_) => {
-                warn!("Received a broadcast for a vote message. This shouldn't be possible.");
-            }
-            ConsensusMessage::DAProposal(_) => {
-                let channel_map = self.member_channel_map.upgradable_read().await;
-
-                // skip if the proposal is stale
-                if msg_time < channel_map.cur_view {
-                    warn!("Throwing away DA proposal for view number: {:?}", msg_time);
-                    return;
-                }
-
-                let chan: ViewQueue<TYPES, I> =
-                    Self::create_or_obtain_chan_from_read(msg_time, channel_map).await;
-
-                if !chan.has_received_proposal.swap(true, Ordering::Relaxed)
-                    && chan
-                        .sender_chan
-                        .send(ProcessedConsensusMessage::new(msg, sender))
-                        .await
-                        .is_err()
-                {
-                    warn!("Failed to send to next leader!");
-                }
-            }
-            ConsensusMessage::ViewSync(_) => todo!(),
-        };
-    }
-
-    /// decide which handler to call based on the message variant and `transmit_type`
-    async fn handle_message(&self, item: Message<TYPES, I>, transmit_type: TransmitType) {
-        match (item.kind, transmit_type) {
-            (MessageKind::Consensus(msg), TransmitType::Broadcast) => {
-                self.handle_broadcast_consensus_message(msg, item.sender)
-                    .await;
-            }
-            (MessageKind::Consensus(msg), TransmitType::Direct) => {
-                self.handle_direct_consensus_message(msg, item.sender).await;
-            }
-            (MessageKind::Data(msg), TransmitType::Broadcast) => {
-                self.handle_broadcast_data_message(msg, item.sender).await;
-            }
-            (MessageKind::Data(msg), TransmitType::Direct) => {
-                self.handle_direct_data_message(msg, item.sender).await;
-            }
->>>>>>> 82cf03cc
+            GeneralConsensusMessage::ViewSync(_) => todo!(),
         };
     }
 
@@ -907,24 +860,8 @@
         let shut_down = Arc::new(AtomicBool::new(false));
         let started = Arc::new(AtomicBool::new(false));
 
-<<<<<<< HEAD
         let exchange = self.inner.exchanges.quorum_exchange();
         let committee_exchange = self.inner.exchanges.committee_exchange();
-=======
-                if chan
-                    .sender_chan
-                    .send(ProcessedConsensusMessage::new(c, sender))
-                    .await
-                    .is_err()
-                {
-                    error!("Failed to send to next leader!");
-                }
-            }
-            ConsensusMessage::DAProposal(_) => todo!(),
-            ConsensusMessage::ViewSync(_) => todo!(),
-        }
-    }
->>>>>>> 82cf03cc
 
         let network_broadcast_task_handle = async_spawn(
             tasks::network_task(
@@ -1211,26 +1148,14 @@
         >,
     > ViewRunner<TYPES, I> for HotShot<ValidatingConsensus, TYPES, I>
 where
-<<<<<<< HEAD
     I::Exchanges: ValidatingExchangesType<TYPES, Message<TYPES, I>>,
     ValidatingQuorumEx<TYPES, I>: ConsensusExchange<
         TYPES,
-        ValidatingLeaf<TYPES>,
         Message<TYPES, I>,
         Proposal = ValidatingProposal<TYPES, ValidatingLeaf<TYPES>>,
         Certificate = QuorumCertificate<TYPES, ValidatingLeaf<TYPES>>,
         Commitment = ValidatingLeaf<TYPES>,
     >,
-=======
-    I::QuorumExchange: ConsensusExchange<
-            TYPES,
-            Message<TYPES, I>,
-            Proposal = ValidatingProposal<TYPES, I::Leaf>,
-            Vote = QuorumVote<TYPES, I::Leaf>,
-            Certificate = QuorumCertificate<TYPES, I::Leaf>,
-            Commitment = ValidatingLeaf<TYPES>,
-        > + QuorumExchangeType<TYPES, I::Leaf, Message<TYPES, I>>,
->>>>>>> 82cf03cc
 {
     #[instrument(skip(hotshot), fields(id = hotshot.id), name = "Validating View Runner Task", level = "error")]
     async fn run_view(hotshot: HotShot<TYPES::ConsensusType, TYPES, I>) -> Result<(), ()> {
@@ -1422,11 +1347,9 @@
         >,
     > ViewRunner<TYPES, I> for HotShot<SequencingConsensus, TYPES, I>
 where
-<<<<<<< HEAD
     I::Exchanges: SequencingExchangesType<TYPES, Message<TYPES, I>>,
     SequencingQuorumEx<TYPES, I>: ConsensusExchange<
         TYPES,
-        SequencingLeaf<TYPES>,
         Message<TYPES, I>,
         Proposal = CommitmentProposal<TYPES, SequencingLeaf<TYPES>>,
         Certificate = QuorumCertificate<TYPES, SequencingLeaf<TYPES>>,
@@ -1434,29 +1357,10 @@
     >,
     CommitteeEx<TYPES, I>: ConsensusExchange<
         TYPES,
-        SequencingLeaf<TYPES>,
         Message<TYPES, I>,
         Certificate = DACertificate<TYPES>,
         Commitment = TYPES::BlockType,
     >,
-=======
-    I::QuorumExchange: ConsensusExchange<
-            TYPES,
-            Message<TYPES, I>,
-            Proposal = CommitmentProposal<TYPES, I::Leaf>,
-            Certificate = QuorumCertificate<TYPES, I::Leaf>,
-            Vote = QuorumVote<TYPES, I::Leaf>,
-            Commitment = SequencingLeaf<TYPES>,
-        > + QuorumExchangeType<TYPES, I::Leaf, Message<TYPES, I>>,
-    I::CommitteeExchange: ConsensusExchange<
-            TYPES,
-            Message<TYPES, I>,
-            Proposal = DAProposal<TYPES>,
-            Certificate = DACertificate<TYPES>,
-            Vote = DAVote<TYPES, I::Leaf>,
-            Commitment = TYPES::BlockType,
-        > + CommitteeExchangeType<TYPES, I::Leaf, Message<TYPES, I>>,
->>>>>>> 82cf03cc
 {
     // #[instrument]
     #[allow(clippy::too_many_lines)]
