--- conflicted
+++ resolved
@@ -39,10 +39,7 @@
 };
 use async_compatibility_layer::{
     art::{async_sleep, async_spawn, async_spawn_local},
-    async_primitives::{
-        broadcast::{BroadcastSender},
-        subscribable_rwlock::SubscribableRwLock,
-    },
+    async_primitives::{broadcast::BroadcastSender, subscribable_rwlock::SubscribableRwLock},
     channel::{unbounded, UnboundedReceiver, UnboundedSender},
 };
 use async_lock::{Mutex, RwLock, RwLockUpgradableReadGuard, RwLockWriteGuard};
@@ -56,19 +53,19 @@
     ConsensusSharedApi, DALeader, DAMember, NextValidatingLeader, Replica, SequencingReplica,
     ValidatingLeader, View, ViewInner, ViewQueue,
 };
+use hotshot_task::event_stream::ChannelStream;
 use hotshot_task::global_registry::GlobalRegistry;
 use hotshot_task::task_launcher::TaskRunner;
-use hotshot_task::{event_stream::ChannelStream};
+use hotshot_types::certificate::DACertificate;
 use hotshot_types::data::{DeltasType, SequencingLeaf};
 use hotshot_types::traits::network::CommunicationChannel;
-use hotshot_types::{certificate::DACertificate};
 use hotshot_types::{data::ProposalType, traits::election::ConsensusExchange};
 use hotshot_types::{
     data::{LeafType, QuorumProposal, ValidatingLeaf, ValidatingProposal},
     error::StorageSnafu,
     message::{
-        ConsensusMessageType, DataMessage, InternalTrigger, Message,
-        MessageKind, ProcessedGeneralConsensusMessage, SequencingMessage, ValidatingMessage,
+        ConsensusMessageType, DataMessage, InternalTrigger, Message, MessageKind,
+        ProcessedGeneralConsensusMessage, SequencingMessage, ValidatingMessage,
     },
     traits::{
         consensus_type::{
@@ -77,7 +74,7 @@
         },
         election::SignedCertificate,
         metrics::Metrics,
-        network::{NetworkError},
+        network::NetworkError,
         node_implementation::{
             ChannelMaps, CommitteeEx, ExchangesType, NodeType, SendToTasks,
             SequencingExchangesType, SequencingQuorumEx, ValidatingExchangesType,
@@ -88,7 +85,7 @@
         storage::StoredView,
         State,
     },
-    vote::{VoteType},
+    vote::VoteType,
     HotShotConfig,
 };
 
@@ -99,7 +96,7 @@
     collections::{BTreeMap, HashMap},
     marker::PhantomData,
     num::NonZeroUsize,
-    sync::{Arc},
+    sync::Arc,
     time::{Duration, Instant},
 };
 use tasks::GlobalEvent;
@@ -651,84 +648,9 @@
         &self.inner.consensus
     }
 
-<<<<<<< HEAD
-    async fn spawn_all(&self) -> SystemContextHandle<TYPES, I> {
-        let shut_down = Arc::new(AtomicBool::new(false));
-        let started = Arc::new(AtomicBool::new(false));
-
-        let exchange = self.inner.exchanges.quorum_exchange();
-
-        let network_broadcast_task_handle = async_spawn(
-            tasks::network_task(
-                self.clone(),
-                shut_down.clone(),
-                TransmitType::Broadcast,
-                exchange.clone().into(),
-            )
-            .instrument(info_span!("HotShot Broadcast Task",)),
-        );
-        let network_direct_task_handle = async_spawn(
-            tasks::network_task(
-                self.clone(),
-                shut_down.clone(),
-                TransmitType::Direct,
-                exchange.clone().into(),
-            )
-            .instrument(info_span!("HotShot Direct Task",)),
-        );
-
-        async_spawn(
-            tasks::network_lookup_task(self.clone(), shut_down.clone())
-                .instrument(info_span!("HotShot Network Lookup Task",)),
-        );
-
-        let (handle_channels, task_channels) = match self.inner.config.execution_type {
-            ExecutionType::Continuous => (None, None),
-            ExecutionType::Incremental => {
-                let (send_consensus_start, recv_consensus_start) = unbounded();
-                (Some(send_consensus_start), Some(recv_consensus_start))
-            }
-        };
-
-        let _consensus_task_handle = async_spawn(
-            tasks::view_runner(
-                self.clone(),
-                started.clone(),
-                shut_down.clone(),
-                task_channels,
-            )
-            .instrument(info_span!("Consensus Task Handle",)),
-        );
-
-        let (broadcast_sender, broadcast_receiver) = channel();
-
-        let handle = SystemContextHandle {
-            sender_handle: Arc::new(broadcast_sender.clone()),
-            hotshot: self.clone(),
-            stream_output: broadcast_receiver,
-            storage: self.inner.storage.clone(),
-            shut_down,
-        };
-        *self.inner.event_sender.write().await = Some(broadcast_sender);
-
-        let mut background_task_handle = self.inner.background_task_handle.inner.write().await;
-        *background_task_handle = Some(TaskHandleInner {
-            network_broadcast_task_handle,
-            network_direct_task_handle,
-            committee_network_broadcast_task_handle: None,
-            committee_network_direct_task_handle: None,
-            consensus_task_handle: nll_todo(),
-            shutdown_timeout: Duration::from_millis(self.inner.config.next_view_timeout),
-            run_view_channels: handle_channels,
-            started,
-        });
-
-        handle
-=======
     async fn run_tasks(&self) -> SystemContextHandle<TYPES, I> {
         // TODO (run_view) the refactored task adding functions don't work for the validating consensus yet.
         unimplemented!()
->>>>>>> 8086ed1e
     }
 
     // #[instrument(
@@ -883,77 +805,6 @@
         &self.inner.consensus
     }
 
-<<<<<<< HEAD
-    async fn spawn_all(&self) -> SystemContextHandle<TYPES, I> {
-        let shut_down = Arc::new(AtomicBool::new(false));
-        let started = Arc::new(AtomicBool::new(false));
-
-        let exchange = self.inner.exchanges.quorum_exchange();
-        let committee_exchange = self.inner.exchanges.committee_exchange();
-
-        let network_broadcast_task_handle = async_spawn(
-            tasks::network_task(
-                self.clone(),
-                shut_down.clone(),
-                TransmitType::Broadcast,
-                exchange.clone().into(),
-            )
-            .instrument(info_span!("HotShot Broadcast Task",)),
-        );
-        let network_direct_task_handle = async_spawn(
-            tasks::network_task(
-                self.clone(),
-                shut_down.clone(),
-                TransmitType::Direct,
-                exchange.clone().into(),
-            )
-            .instrument(info_span!("HotShot Direct Task",)),
-        );
-
-        let committee_network_broadcast_task_handle = async_spawn(
-            tasks::network_task(
-                self.clone(),
-                shut_down.clone(),
-                TransmitType::Broadcast,
-                committee_exchange.clone().into(),
-            )
-            .instrument(info_span!("HotShot DA Broadcast Task",)),
-        );
-        let committee_network_direct_task_handle = async_spawn(
-            tasks::network_task(
-                self.clone(),
-                shut_down.clone(),
-                TransmitType::Direct,
-                committee_exchange.clone().into(),
-            )
-            .instrument(info_span!("HotShot DA Direct Task",)),
-        );
-
-        async_spawn(
-            tasks::network_lookup_task(self.clone(), shut_down.clone())
-                .instrument(info_span!("HotShot Network Lookup Task",)),
-        );
-
-        let (handle_channels, task_channels) = match self.inner.config.execution_type {
-            ExecutionType::Continuous => (None, None),
-            ExecutionType::Incremental => {
-                let (send_consensus_start, recv_consensus_start) = unbounded();
-                (Some(send_consensus_start), Some(recv_consensus_start))
-            }
-        };
-
-        let _consensus_task_handle = async_spawn(
-            tasks::view_runner(
-                self.clone(),
-                started.clone(),
-                shut_down.clone(),
-                task_channels,
-            )
-            .instrument(info_span!("Consensus Task Handle",)),
-        );
-
-        let (broadcast_sender, broadcast_receiver) = channel();
-=======
     async fn run_tasks(&self) -> SystemContextHandle<TYPES, I> {
         let task_runner = TaskRunner::new();
         let registry = task_runner.registry.clone();
@@ -974,7 +825,6 @@
         async_spawn(async move {
             task_runner.launch().await;
         });
->>>>>>> 8086ed1e
 
         let handle = SystemContextHandle {
             registry,
@@ -986,227 +836,6 @@
 
         handle
 
-<<<<<<< HEAD
-    #[instrument(
-        skip(self),
-        name = "Handle broadcast consensus message",
-        level = "error"
-    )]
-    async fn handle_broadcast_consensus_message(
-        &self,
-        msg: SequencingMessage<TYPES, I>,
-        sender: TYPES::SignatureKey,
-    ) {
-        let msg_time = msg.view_number();
-
-        match msg.0 {
-            Left(general_message) => {
-                match general_message {
-                    // this is ONLY intended for replica
-                    GeneralConsensusMessage::Proposal(_) => {
-                        let channel_map = self
-                            .inner
-                            .channel_maps
-                            .0
-                            .vote_channel
-                            .upgradable_read()
-                            .await;
-
-                        // skip if the proposal is stale
-                        if msg_time < channel_map.cur_view {
-                            warn!(
-                                "Throwing away {} for view number: {:?}",
-                                std::any::type_name::<Proposal<QuorumProposalType<TYPES, I>>>(),
-                                msg_time
-                            );
-                            return;
-                        }
-
-                        let chan: ViewQueue<TYPES, I> =
-                            Self::create_or_obtain_chan_from_read(msg_time, channel_map).await;
-
-                        if !chan.has_received_proposal.swap(true, Ordering::Relaxed)
-                            && chan
-                                .sender_chan
-                                .send(Left(ProcessedGeneralConsensusMessage::new(
-                                    general_message,
-                                    sender,
-                                )))
-                                .await
-                                .is_err()
-                        {
-                            warn!("Failed to send to next leader!");
-                        }
-                    }
-                    GeneralConsensusMessage::InternalTrigger(_) => {
-                        warn!("Received an internal trigger. This shouldn't be possible.");
-                    }
-                    GeneralConsensusMessage::Vote(_) => {
-                        warn!(
-                            "Received a broadcast for a vote message. This shouldn't be possible."
-                        );
-                    }
-                    GeneralConsensusMessage::ViewSync(_) => todo!(),
-                }
-            }
-            Right(committee_message) => {
-                match committee_message {
-                    CommitteeConsensusMessage::DAVote(_) => {
-                        warn!(
-                            "Received a broadcast for a vote message. This shouldn't be possible."
-                        );
-                    }
-                    CommitteeConsensusMessage::DAProposal(_) => {
-                        let channel_map = match &self.inner.channel_maps.1 {
-                            Some(committee_channels) => {
-                                committee_channels.vote_channel.upgradable_read().await
-                            }
-                            None => {
-                                warn!("Committee channels not found.");
-                                return;
-                            }
-                        };
-
-                        // skip if the proposal is stale
-                        if msg_time < channel_map.cur_view {
-                            warn!(
-                                "Throwing away {} for view number: {:?}",
-                                std::any::type_name::<Proposal<DAProposal<TYPES>>>(),
-                                msg_time
-                            );
-                            return;
-                        }
-
-                        let chan: ViewQueue<TYPES, I> =
-                            Self::create_or_obtain_chan_from_read(msg_time, channel_map).await;
-
-                        if !chan.has_received_proposal.swap(true, Ordering::Relaxed)
-                            && chan
-                                .sender_chan
-                                .send(Right(ProcessedCommitteeConsensusMessage::new(
-                                    committee_message,
-                                    sender,
-                                )))
-                                .await
-                                .is_err()
-                        {
-                            warn!("Failed to send to next leader!");
-                        }
-                    }
-                    CommitteeConsensusMessage::DACertificate(_) => nll_todo(),
-                }
-            }
-        };
-    }
-
-    #[instrument(skip(self), name = "Handle direct consensus message", level = "error")]
-    async fn handle_direct_consensus_message(
-        &self,
-        msg: SequencingMessage<TYPES, I>,
-        sender: TYPES::SignatureKey,
-    ) {
-        let msg_time = msg.view_number();
-
-        // We can only recv from a replicas
-        // replicas should only send votes or if they timed out, timeouts
-        match msg.0 {
-            Left(general_message) => match general_message {
-                GeneralConsensusMessage::Proposal(_)
-                | GeneralConsensusMessage::InternalTrigger(_) => {
-                    warn!("Received a direct message for a proposal. This shouldn't be possible.");
-                }
-                // this is ONLY intended for next leader
-                c @ GeneralConsensusMessage::Vote(_) => {
-                    let channel_map = self
-                        .inner
-                        .channel_maps
-                        .0
-                        .proposal_channel
-                        .upgradable_read()
-                        .await;
-
-                    // check if
-                    // - is in fact, actually is the next leader
-                    // - the message is not stale
-                    let is_leader = self
-                        .inner
-                        .clone()
-                        .exchanges
-                        .quorum_exchange()
-                        .is_leader(msg_time + 1);
-                    if !is_leader || msg_time < channel_map.cur_view {
-                        warn!(
-                            "Throwing away {} message for view number: {:?}",
-                            std::any::type_name::<QuorumVote<TYPES, I::Leaf>>(),
-                            msg_time
-                        );
-                        return;
-                    }
-
-                    let chan = Self::create_or_obtain_chan_from_read(msg_time, channel_map).await;
-
-                    if chan
-                        .sender_chan
-                        .send(Left(ProcessedGeneralConsensusMessage::new(c, sender)))
-                        .await
-                        .is_err()
-                    {
-                        error!("Failed to send to next leader!");
-                    }
-                }
-                GeneralConsensusMessage::ViewSync(_) => todo!(),
-            },
-            Right(committee_message) => {
-                match committee_message {
-                    c @ CommitteeConsensusMessage::DAVote(_) => {
-                        let channel_map = match &self.inner.channel_maps.1 {
-                            Some(committee_channels) => {
-                                committee_channels.proposal_channel.upgradable_read().await
-                            }
-                            None => {
-                                warn!("Committee channels not found.");
-                                return;
-                            }
-                        };
-
-                        // check if
-                        // - is in fact, actually is the next leader
-                        // - the message is not stale
-                        let is_leader = self
-                            .inner
-                            .clone()
-                            .exchanges
-                            .committee_exchange()
-                            .is_leader(msg_time);
-                        if !is_leader || msg_time < channel_map.cur_view {
-                            warn!(
-                                "Throwing away {} message for view number: {:?}, Channel cur view: {:?}",
-                                std::any::type_name::<DAVote<TYPES, I::Leaf>>(),
-                                msg_time,
-                                channel_map.cur_view,
-                            );
-                            return;
-                        }
-
-                        let chan =
-                            Self::create_or_obtain_chan_from_read(msg_time, channel_map).await;
-
-                        if chan
-                            .sender_chan
-                            .send(Right(ProcessedCommitteeConsensusMessage::new(c, sender)))
-                            .await
-                            .is_err()
-                        {
-                            error!("Failed to send to next leader!");
-                        }
-                    }
-                    CommitteeConsensusMessage::DAProposal(_) => todo!(),
-                    CommitteeConsensusMessage::DACertificate(_) => todo!(),
-                }
-            }
-        }
-    }
-=======
         // let shut_down = Arc::new(AtomicBool::new(false));
         // let started = Arc::new(AtomicBool::new(false));
         //
@@ -1514,7 +1143,6 @@
     //         }
     //     }
     // }
->>>>>>> 8086ed1e
 }
 
 /// A view runner implemented by [HotShot] for different types of consensus.
@@ -2099,15 +1727,9 @@
 
 /// A handle that exposes the interface that hotstuff needs to interact with [`HotShot`]
 #[derive(Clone, Debug)]
-<<<<<<< HEAD
 pub struct HotShotSequencingConsensusApi<TYPES: NodeType, I: NodeImplementation<TYPES>> {
-    /// Reference to the [`HotShotInner`]
+    /// Reference to the [`SystemContextInner`]
     pub inner: Arc<SystemContextInner<TYPES, I>>,
-=======
-struct HotShotSequencingConsensusApi<TYPES: NodeType, I: NodeImplementation<TYPES>> {
-    /// Reference to the [`SystemContextInner`]
-    inner: Arc<SystemContextInner<TYPES, I>>,
->>>>>>> 8086ed1e
 }
 
 #[async_trait]
