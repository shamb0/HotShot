--- conflicted
+++ resolved
@@ -1,18 +1,10 @@
-<<<<<<< HEAD
-use super::overall_safety_task::OverallSafetyTask;
-use super::overall_safety_task::RoundCtx;
-use super::{completion_task::CompletionTask, txn_task::TxnTask};
-use crate::spinning_task::UpDown;
-use crate::test_launcher::Networks;
-use crate::test_launcher::TestLauncher;
-=======
 use super::{
     completion_task::CompletionTask,
     overall_safety_task::{OverallSafetyTask, RoundCtx},
     txn_task::TxnTask,
 };
+use crate::spinning_task::UpDown;
 use crate::test_launcher::{Networks, TestLauncher};
->>>>>>> 8308bd35
 use hotshot::types::SystemContextHandle;
 use hotshot::{
     traits::TestableNodeImplementation, HotShotInitializer, HotShotType, SystemContext, ViewRunner,
@@ -299,11 +291,5 @@
         )
         .await
         .expect("Could not init hotshot")
-<<<<<<< HEAD
-=======
-        .0;
-        self.nodes.push(Node { handle, node_id });
-        node_id
->>>>>>> 8308bd35
     }
 }