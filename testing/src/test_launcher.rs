--- conflicted
+++ resolved
@@ -50,12 +50,13 @@
     /// generate a new quorum network for each node
     pub quorum_network: QuorumNetworkGenerator<TYPES, I, QuorumCommChannel<TYPES, I>>,
     /// generate a new committee network for each node
-    // TODO ED Should be generic over any network, not quorum network specifically
     pub committee_network:
         CommitteeNetworkGenerator<QuorumNetwork<TYPES, I>, I::CommitteeCommChannel>,
 
+    /// generate view sync network
     pub view_sync_network:
         ViewSyncNetworkGenerator<QuorumNetwork<TYPES, I>, I::ViewSyncCommChannel>,
+
     /// generate a new storage for each node
     pub storage: Generator<<I as NodeImplementation<TYPES>>::Storage>,
     /// configuration used to generate each hotshot node
@@ -96,91 +97,6 @@
         )
             -> BoxFuture<'static, (HotShotTaskId, BoxFuture<'static, HotShotTaskCompleted>)>,
     >,
-<<<<<<< HEAD
-=======
-{
-    /// Create a new launcher.
-    /// Note that `expected_node_count` should be set to an accurate value, as this is used to calculate the `threshold` internally.
-    pub fn new(metadata: TestMetadata, round: Round<TYPES, I>) -> Self
-    where
-        QuorumCommChannel<TYPES, I>: CommunicationChannel<
-            TYPES,
-            Message<TYPES, I>,
-            <QuorumEx<TYPES, I> as ConsensusExchange<TYPES, Message<TYPES, I>>>::Proposal,
-            <QuorumEx<TYPES, I> as ConsensusExchange<TYPES, Message<TYPES, I>>>::Vote,
-            <QuorumEx<TYPES, I> as ConsensusExchange<TYPES, Message<TYPES, I>>>::Membership,
-        >,
-    {
-        let TestMetadata {
-            total_nodes,
-            num_bootstrap_nodes,
-            min_transactions,
-            timing_data,
-            da_committee_size,
-            ..
-        } = metadata;
-
-        let known_nodes: Vec<<TYPES as NodeType>::SignatureKey> = (0..total_nodes)
-            .map(|id| {
-                let priv_key = I::generate_test_key(id as u64);
-                TYPES::SignatureKey::from_private(&priv_key)
-            })
-            .collect();
-        let config = HotShotConfig {
-            execution_type: ExecutionType::Incremental,
-            total_nodes: NonZeroUsize::new(total_nodes).unwrap(),
-            num_bootstrap: num_bootstrap_nodes,
-            min_transactions,
-            max_transactions: NonZeroUsize::new(99999).unwrap(),
-            known_nodes,
-            da_committee_size,
-            next_view_timeout: 500,
-            timeout_ratio: (11, 10),
-            round_start_delay: 1,
-            start_delay: 1,
-            propose_min_round_time: Duration::from_millis(0),
-            propose_max_round_time: Duration::from_millis(1000),
-            // TODO what's the difference between this and the second config?
-            election_config: Some(<QuorumEx<TYPES, I> as ConsensusExchange<
-                TYPES,
-                Message<TYPES, I>,
-            >>::Membership::default_election_config(
-                total_nodes as u64
-            )),
-        };
-        let TimingData {
-            next_view_timeout,
-            timeout_ratio,
-            round_start_delay,
-            start_delay,
-            propose_min_round_time,
-            propose_max_round_time,
-        } = timing_data;
-
-        let mod_config =
-            // TODO this should really be using the timing config struct
-            |a: &mut HotShotConfig<TYPES::SignatureKey, TYPES::ElectionConfigType>| {
-                a.next_view_timeout = next_view_timeout;
-                a.timeout_ratio = timeout_ratio;
-                a.round_start_delay = round_start_delay;
-                a.start_delay = start_delay;
-                a.propose_min_round_time = propose_min_round_time;
-                a.propose_max_round_time = propose_max_round_time;
-            };
-
-        // TODO ED This should call a secondary_network_generator function in the future
-        let network_generator =
-            I::network_generator(total_nodes, num_bootstrap_nodes, da_committee_size, false);
-        let secondary_network_generator =
-            I::network_generator(total_nodes, num_bootstrap_nodes, da_committee_size, true);
-        Self {
-            generator: ResourceGenerators {
-                network_generator,
-                secondary_network_generator,
-                quorum_network: I::quorum_comm_channel_generator(),
-                committee_network: I::committee_comm_channel_generator(),
-                view_sync_network: I::view_sync_comm_channel_generator(),
->>>>>>> 727a3cb9
 
     pub hooks: Vec<Box<
         dyn FnOnce(GlobalRegistry, ChannelStream<GlobalTestEvent>) -> BoxFuture<'static, (HotShotTaskId, BoxFuture<'static, HotShotTaskCompleted>)>
