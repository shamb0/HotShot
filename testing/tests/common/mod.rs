#![allow(dead_code)]

use ark_bls12_381::Parameters as Param381;
use async_compatibility_layer::logging::{setup_backtrace, setup_logging};
use blake3::Hasher;
use either::Either;
use futures::{future::LocalBoxFuture, FutureExt};
use hotshot::{
    traits::{
        dummy::DummyState,
        election::{
            static_committee::{StaticCommittee, StaticElectionConfig, StaticVoteToken},
            vrf::{JfPubKey, VRFStakeTableConfig, VRFVoteToken, VrfImpl},
        },
        implementations::{MemoryCommChannel, MemoryStorage},
        NetworkReliability,
    },
    HotShot, HotShotError, ViewRunner,
};
use hotshot_testing::{
    ConsensusRoundError, Round, RoundPostSafetyCheck, RoundResult, RoundSetup, TestLauncher,
    TestNodeImpl, TestRunner,
};
use hotshot_types::{data::TestableLeaf, message::QuorumVote};
use hotshot_types::{
    data::{ValidatingLeaf, ValidatingProposal, ViewNumber},
    traits::{
        block_contents::dummy::{DummyBlock, DummyTransaction},
        election::Membership,
        network::{CommunicationChannel, TestableNetworkingImplementation},
        node_implementation::{ApplicationMetadata, NodeType, TestableNodeImplementation},
        signature_key::TestableSignatureKey,
        state::{TestableBlock, TestableState, ValidatingConsensus},
        storage::TestableStorage,
    },
    HotShotConfig,
};
use jf_primitives::{
    signatures::{
        bls::{BLSSignature, BLSVerKey},
        BLSSignatureScheme,
    },
    vrf::blsvrf::BLSVRFScheme,
};
use serde::{Deserialize, Serialize};
use snafu::Snafu;
use std::{collections::HashSet, num::NonZeroUsize, sync::Arc, time::Duration};
use tracing::{error, info};
use Either::{Left, Right};

#[derive(Debug, Snafu)]
enum RoundError<TYPES: NodeType> {
    HotShot { source: HotShotError<TYPES> },
}

pub const N: usize = 32_usize;

pub struct TimingData {
    /// Base duration for next-view timeout, in milliseconds
    pub next_view_timeout: u64,
    /// The exponential backoff ration for the next-view timeout
    pub timeout_ratio: (u64, u64),
    /// The delay a leader inserts before starting pre-commit, in milliseconds
    pub round_start_delay: u64,
    /// Delay after init before starting consensus, in milliseconds
    pub start_delay: u64,
    /// The minimum amount of time a leader has to wait to start a round
    pub propose_min_round_time: Duration,
    /// The maximum amount of time a leader can wait to start a round
    pub propose_max_round_time: Duration,
}

/// TODO this should be taking in a election config
pub struct GeneralTestDescriptionBuilder {
    /// Total number of nodes in the test
    pub total_nodes: usize,
    /// nodes available at start
    pub start_nodes: usize,
    /// number of successful/passing rounds required for test to pass
    pub num_succeeds: usize,
    /// max number of failing rounds before test is failed
    pub failure_threshold: usize,
    /// Either a list of transactions submitter indexes to
    /// submit a random txn with each round, OR
    /// `tx_per_round` transactions are submitted each round
    /// to random nodes for `num_rounds + failure_threshold`
    /// Ignored if `self.rounds` is set
    pub txn_ids: Either<Vec<Vec<u64>>, usize>,
    /// Base duration for next-view timeout, in milliseconds
    pub next_view_timeout: u64,
    /// The exponential backoff ration for the next-view timeout
    pub timeout_ratio: (u64, u64),
    /// The delay a leader inserts before starting pre-commit, in milliseconds
    pub round_start_delay: u64,
    /// Delay after init before starting consensus, in milliseconds
    pub start_delay: u64,
    /// List of ids to shut down after spinning up
    pub ids_to_shut_down: Vec<HashSet<u64>>,
    /// Description of the network reliability
    pub network_reliability: Option<Arc<dyn NetworkReliability>>,
    /// number of bootstrap nodes
    pub num_bootstrap_nodes: usize,
    // Maximum transactions allowed in a block
    pub max_transactions: NonZeroUsize,
    // Minimum transactions required for a block
    pub min_transactions: usize,
    /// The minimum amount of time a leader has to wait to start a round
    pub propose_min_round_time: Duration,
    /// The maximum amount of time a leader can wait to start a round
    pub propose_max_round_time: Duration,
}

pub struct DetailedTestDescriptionBuilder<TYPES: NodeType, I: TestableNodeImplementation<TYPES>>
where
    TYPES::BlockType: TestableBlock,
    TYPES::StateType: TestableState<BlockType = TYPES::BlockType, Time = TYPES::Time>,
    TYPES::SignatureKey: TestableSignatureKey,
    I::Networking: TestableNetworkingImplementation<TYPES, I::Proposal, I::Vote, I::Election>,
    I::Storage: TestableStorage<TYPES, I::Leaf>,
    I::Leaf: TestableLeaf<NodeType = TYPES>,
{
    pub general_info: GeneralTestDescriptionBuilder,

    /// list of rounds
    pub rounds: Option<Vec<Round<TYPES, I>>>,

    /// function to generate the runner
    pub gen_runner: GenRunner<TYPES, I>,
}

impl<TYPES: NodeType, I: TestableNodeImplementation<TYPES>> TestDescription<TYPES, I>
where
    TYPES::BlockType: TestableBlock,
    TYPES::StateType: TestableState<BlockType = TYPES::BlockType, Time = TYPES::Time>,
    TYPES::SignatureKey: TestableSignatureKey,
    I::Networking: TestableNetworkingImplementation<TYPES, I::Proposal, I::Vote, I::Election>,
    I::Storage: TestableStorage<TYPES, I::Leaf>,
    I::Leaf: TestableLeaf<NodeType = TYPES>,
{
    /// default implementation of generate runner
    pub fn gen_runner(&self) -> TestRunner<TYPES, I> {
        let launcher = TestLauncher::new(
            self.total_nodes,
            self.num_bootstrap_nodes,
            self.min_transactions,
            I::Election::default_election_config(self.total_nodes as u64),
        );
        // modify runner to recognize timing params
        let set_timing_params =
            |a: &mut HotShotConfig<TYPES::SignatureKey, TYPES::ElectionConfigType>| {
                a.next_view_timeout = self.timing_config.next_view_timeout;
                a.timeout_ratio = self.timing_config.timeout_ratio;
                a.round_start_delay = self.timing_config.round_start_delay;
                a.start_delay = self.timing_config.start_delay;
                a.propose_min_round_time = self.timing_config.propose_min_round_time;
                a.propose_max_round_time = self.timing_config.propose_max_round_time;
            };

        // create runner from launcher
        launcher
            // insert timing parameters
            .modify_default_config(set_timing_params)
            .launch()
    }
    /// execute a consensus test based on `Self`
    /// total_nodes: num nodes to run with
    /// txn_ids: vec of vec of transaction ids to send each round
    pub async fn execute(self) -> Result<(), ConsensusRoundError>
    where
        HotShot<TYPES::ConsensusType, TYPES, I>: ViewRunner<TYPES, I>,
    {
        setup_logging();
        setup_backtrace();

        let mut runner = if let Some(ref generator) = self.gen_runner {
            generator(&self)
        } else {
            self.gen_runner()
        };

        // configure nodes/timing
        runner.add_nodes(self.start_nodes).await;

        for (idx, node) in runner.nodes().collect::<Vec<_>>().iter().enumerate().rev() {
            node.networking().wait_for_ready().await;
            info!("EXECUTOR: NODE {:?} IS READY", idx);
        }

        let len = self.rounds.len() as u64;
        runner.with_rounds(self.rounds);

        runner
            .execute_rounds(len, self.failure_threshold as u64)
            .await
            .unwrap();

        Ok(())
    }
}

impl GeneralTestDescriptionBuilder {
    pub fn build<TYPES: NodeType, I: TestableNodeImplementation<TYPES>>(
        self,
    ) -> TestDescription<TYPES, I>
    where
        TYPES::BlockType: TestableBlock,
        TYPES::StateType: TestableState<BlockType = TYPES::BlockType, Time = TYPES::Time>,
        TYPES::SignatureKey: TestableSignatureKey,
        I::Networking: TestableNetworkingImplementation<TYPES, I::Proposal, I::Vote, I::Election>,
        I::Storage: TestableStorage<TYPES, I::Leaf>,
        I::Leaf: TestableLeaf<NodeType = TYPES>,
    {
        DetailedTestDescriptionBuilder {
            general_info: self,
            rounds: None,
            gen_runner: None,
        }
        .build()
    }
}

impl<TYPES: NodeType, I: TestableNodeImplementation<TYPES>> DetailedTestDescriptionBuilder<TYPES, I>
where
    TYPES::BlockType: TestableBlock,
    TYPES::StateType: TestableState<BlockType = TYPES::BlockType, Time = TYPES::Time>,
    TYPES::SignatureKey: TestableSignatureKey,
    I::Networking: TestableNetworkingImplementation<TYPES, I::Proposal, I::Vote, I::Election>,
    I::Storage: TestableStorage<TYPES, I::Leaf>,
    I::Leaf: TestableLeaf<NodeType = TYPES>,
{
    pub fn build(self) -> TestDescription<TYPES, I> {
        let timing_config = TimingData {
            next_view_timeout: self.general_info.next_view_timeout,
            timeout_ratio: self.general_info.timeout_ratio,
            round_start_delay: self.general_info.round_start_delay,
            start_delay: self.general_info.start_delay,
            propose_min_round_time: self.general_info.propose_min_round_time,
            propose_max_round_time: self.general_info.propose_max_round_time,
        };

        let rounds = if let Some(rounds) = self.rounds {
            rounds
        } else {
            self.default_populate_rounds()
        };

        TestDescription {
            rounds,
            gen_runner: self.gen_runner,
            timing_config,
            network_reliability: self.general_info.network_reliability,
            total_nodes: self.general_info.total_nodes,
            start_nodes: self.general_info.start_nodes,
            failure_threshold: self.general_info.failure_threshold,
            num_bootstrap_nodes: self.general_info.num_bootstrap_nodes,
            max_transactions: self.general_info.max_transactions,
            min_transactions: self.general_info.min_transactions,
        }
    }
}

/// Description of a test. Contains all metadata necessary to execute test
pub struct TestDescription<TYPES: NodeType, I: TestableNodeImplementation<TYPES>>
where
    TYPES::BlockType: TestableBlock,
    TYPES::StateType: TestableState<BlockType = TYPES::BlockType, Time = TYPES::Time>,
    TYPES::SignatureKey: TestableSignatureKey,
    I::Networking: TestableNetworkingImplementation<TYPES, I::Proposal, I::Vote, I::Election>,
    I::Storage: TestableStorage<TYPES, I::Leaf>,
    I::Leaf: TestableLeaf<NodeType = TYPES>,
{
    /// TODO unneeded (should be sufficient to have gen runner)
    /// the ronds to run for the test
    pub rounds: Vec<Round<TYPES, I>>,
    /// function to create a [`TestRunner`]
    pub gen_runner: GenRunner<TYPES, I>,
    /// timing information applied to hotshots
    pub timing_config: TimingData,
    /// TODO this should be implementation detail of network (perhaps fed into
    /// constructor/generator).
    /// Description of the network reliability (dropped/mutated packets etc)
    /// if `None`, good networking conditions are assumed
    pub network_reliability: Option<Arc<dyn NetworkReliability>>,
    /// Total number of nodes in the test
    pub total_nodes: usize,
    /// nodes available at start
    /// The rest are assumed to be started in the round setup
    pub start_nodes: usize,
    /// max number of failing rounds before test is failed
    pub failure_threshold: usize,
    /// number bootstrap nodes
    pub num_bootstrap_nodes: usize,
    // Maximum transactions allowed in a block
    pub max_transactions: NonZeroUsize,
    // Minimum transactions required for a block
    pub min_transactions: usize,
}

/// type alias for generating a [`TestRunner`]
pub type GenRunner<TYPES, I> =
    Option<Arc<dyn Fn(&TestDescription<TYPES, I>) -> TestRunner<TYPES, I>>>;

/// type alias for doing setup for a consensus round
pub type TestSetup<TYPES, TRANS, I> =
    Vec<Box<dyn FnOnce(&mut TestRunner<TYPES, I>) -> LocalBoxFuture<Vec<TRANS>>>>;

/// application metadata stub
#[derive(Debug, Clone, Serialize, Deserialize, Eq, PartialEq)]
pub struct VrfTestMetaData {}

impl ApplicationMetadata for VrfTestMetaData {}

#[derive(
    Copy,
    Clone,
    Debug,
    Default,
    Hash,
    PartialEq,
    Eq,
    PartialOrd,
    Ord,
    serde::Serialize,
    serde::Deserialize,
)]
pub struct VrfTestTypes;
impl NodeType for VrfTestTypes {
    // TODO (da) can this be SequencingConsensus?
    type ConsensusType = ValidatingConsensus;
    type Time = ViewNumber;
    type BlockType = DummyBlock;
    type SignatureKey = JfPubKey<BLSSignatureScheme<Param381>>;
    type VoteTokenType = VRFVoteToken<BLSVerKey<Param381>, BLSSignature<Param381>>;
    type Transaction = DummyTransaction;
    type ElectionConfigType = VRFStakeTableConfig;
    type StateType = DummyState;
    type ApplicationMetadataType = VrfTestMetaData;
}

/// application metadata stub
#[derive(Debug, Clone, Serialize, Deserialize, Eq, PartialEq)]
pub struct StaticCommitteeMetaData {}

impl ApplicationMetadata for StaticCommitteeMetaData {}

#[derive(
    Copy,
    Clone,
    Debug,
    Default,
    Hash,
    PartialEq,
    Eq,
    PartialOrd,
    Ord,
    serde::Serialize,
    serde::Deserialize,
)]
pub struct StaticCommitteeTestTypes;
impl NodeType for StaticCommitteeTestTypes {
    // TODO (da) can this be SequencingConsensus?
    type ConsensusType = ValidatingConsensus;
    type Time = ViewNumber;
    type BlockType = DummyBlock;
    type SignatureKey = JfPubKey<BLSSignatureScheme<Param381>>;
    type VoteTokenType = StaticVoteToken<JfPubKey<BLSSignatureScheme<Param381>>>;
    type Transaction = DummyTransaction;
    type ElectionConfigType = StaticElectionConfig;
    type StateType = DummyState;
    type ApplicationMetadataType = StaticCommitteeMetaData;
}
// #[derive(
//     Copy,
//     Clone,
//     Debug,
//     Default,
//     Hash,
//     PartialEq,
//     Eq,
//     PartialOrd,
//     Ord,
//     serde::Serialize,
//     serde::Deserialize,
// )]
// pub struct DACommitteeTestTypes;
// impl NodeType for DACommitteeTestTypes {
//     type ConsensusType = SequencingConsensus;
//     type Time = ViewNumber;
//     type BlockType = DABlock<DummyBlock>;
//     type SignatureKey = JfPubKey<BLSSignatureScheme<Param381>>;
//     type VoteTokenType = StaticVoteToken<JfPubKey<BLSSignatureScheme<Param381>>>;
//     type Transaction = DATransaction<DummyBlock>;
//     type ElectionConfigType = StaticElectionConfig;
//     type StateType = DAState<DummyBlock>;
// }

/// type synonym for vrf committee election
/// with in-memory network
pub type StandardNodeImplType = TestNodeImpl<
    VrfTestTypes,
    ValidatingLeaf<VrfTestTypes>,
<<<<<<< HEAD
    ValidatingProposal<VrfTestTypes, ValidatingLeaf<VrfTestTypes>>,
    MemoryCommChannel<
        VrfTestTypes,
        ValidatingLeaf<VrfTestTypes>,
        ValidatingProposal<VrfTestTypes, ValidatingLeaf<VrfTestTypes>>,
=======
    ValidatingProposal<
        VrfTestTypes,
        VrfImpl<
            VrfTestTypes,
            ValidatingLeaf<VrfTestTypes>,
            BLSSignatureScheme<Param381>,
            BLSVRFScheme<Param381>,
            Hasher,
            Param381,
        >,
    >,
    QuorumVote<VrfTestTypes, ValidatingLeaf<VrfTestTypes>>,
    MemoryCommChannel<
        VrfTestTypes,
        ValidatingProposal<
            VrfTestTypes,
            VrfImpl<
                VrfTestTypes,
                ValidatingLeaf<VrfTestTypes>,
                BLSSignatureScheme<Param381>,
                BLSVRFScheme<Param381>,
                Hasher,
                Param381,
            >,
        >,
        QuorumVote<VrfTestTypes, ValidatingLeaf<VrfTestTypes>>,
>>>>>>> 70f08777
        VrfImpl<
            VrfTestTypes,
            ValidatingLeaf<VrfTestTypes>,
            BLSSignatureScheme<Param381>,
            BLSVRFScheme<Param381>,
            Hasher,
            Param381,
        >,
    >,
    MemoryStorage<VrfTestTypes, ValidatingLeaf<VrfTestTypes>>,
    VrfImpl<
        VrfTestTypes,
        ValidatingLeaf<VrfTestTypes>,
        BLSSignatureScheme<Param381>,
        BLSVRFScheme<Param381>,
        Hasher,
        Param381,
    >,
>;

/// type synonym for static committee
/// with in-memory network
pub type StaticNodeImplType = TestNodeImpl<
    StaticCommitteeTestTypes,
    ValidatingLeaf<StaticCommitteeTestTypes>,
<<<<<<< HEAD
    ValidatingProposal<StaticCommitteeTestTypes, ValidatingLeaf<StaticCommitteeTestTypes>>,
    MemoryCommChannel<
        StaticCommitteeTestTypes,
        ValidatingLeaf<StaticCommitteeTestTypes>,
        ValidatingProposal<StaticCommitteeTestTypes, ValidatingLeaf<StaticCommitteeTestTypes>>,
=======
    ValidatingProposal<
        StaticCommitteeTestTypes,
        StaticCommittee<StaticCommitteeTestTypes, ValidatingLeaf<StaticCommitteeTestTypes>>,
    >,
    QuorumVote<StaticCommitteeTestTypes, ValidatingLeaf<StaticCommitteeTestTypes>>,
    MemoryCommChannel<
        StaticCommitteeTestTypes,
        ValidatingProposal<
            StaticCommitteeTestTypes,
            StaticCommittee<StaticCommitteeTestTypes, ValidatingLeaf<StaticCommitteeTestTypes>>,
        >,
        QuorumVote<StaticCommitteeTestTypes, ValidatingLeaf<StaticCommitteeTestTypes>>,
>>>>>>> 70f08777
        StaticCommittee<StaticCommitteeTestTypes, ValidatingLeaf<StaticCommitteeTestTypes>>,
    >,
    MemoryStorage<StaticCommitteeTestTypes, ValidatingLeaf<StaticCommitteeTestTypes>>,
    StaticCommittee<StaticCommitteeTestTypes, ValidatingLeaf<StaticCommitteeTestTypes>>,
>;

/// type alias for the test runner type
pub type AppliedTestRunner<TYPES, LEAF, PROPOSAL, VOTE, ELECTION> =
    TestRunner<TYPES, AppliedTestNodeImpl<TYPES, LEAF, PROPOSAL, VOTE, ELECTION>>;
pub type AppliedTestNodeImpl<TYPES, LEAF, PROPOSAL, VOTE, ELECTION> = TestNodeImpl<
    TYPES,
    LEAF,
    PROPOSAL,
    VOTE,
    MemoryCommChannel<TYPES, PROPOSAL, VOTE, ELECTION>,
    MemoryStorage<TYPES, LEAF>,
    ELECTION,
>;

// FIXME THIS is why we need to split up metadat and anonymous functions
impl Default for GeneralTestDescriptionBuilder {
    /// by default, just a single round
    fn default() -> Self {
        Self {
            total_nodes: 5,
            start_nodes: 5,
            num_succeeds: 1,
            failure_threshold: 0,
            txn_ids: Right(1),
            next_view_timeout: 10000,
            timeout_ratio: (11, 10),
            round_start_delay: 1,
            start_delay: 1,
            ids_to_shut_down: Vec::new(),
            network_reliability: None,
            num_bootstrap_nodes: 5,
            propose_min_round_time: Duration::new(0, 0),
            propose_max_round_time: Duration::new(5, 0),
            max_transactions: NonZeroUsize::new(999999).unwrap(),
            min_transactions: 0,
        }
    }
}

/// given a description of rounds, generates such rounds
/// args
/// * `shut_down_ids`: vector of ids to shut down each round
/// * `submitter_ids`: vector of ids to submit txns to each round
/// * `num_rounds`: total number of rounds to generate
pub fn default_submitter_id_to_round<TYPES, I: TestableNodeImplementation<TYPES>>(
    mut shut_down_ids: Vec<HashSet<u64>>,
    submitter_ids: Vec<Vec<u64>>,
    num_rounds: u64,
) -> TestSetup<TYPES, TYPES::Transaction, I>
where
    TYPES: NodeType,
    TYPES::BlockType: TestableBlock,
    TYPES::StateType: TestableState<BlockType = TYPES::BlockType, Time = TYPES::Time>,
    TYPES::SignatureKey: TestableSignatureKey,
    I::Networking: TestableNetworkingImplementation<TYPES, I::Proposal, I::Vote, I::Election>,
    I::Storage: TestableStorage<TYPES, I::Leaf>,
    I::Leaf: TestableLeaf<NodeType = TYPES>,
{
    // make sure the lengths match so zip doesn't spit out none
    if shut_down_ids.len() < submitter_ids.len() {
        shut_down_ids.append(&mut vec![
            HashSet::new();
            submitter_ids.len() - shut_down_ids.len()
        ])
    }

    let mut rounds: TestSetup<TYPES, TYPES::Transaction, I> = Vec::new();
    for (round_ids, shutdown_ids) in submitter_ids.into_iter().zip(shut_down_ids.into_iter()) {
        let run_round: RoundSetup<TYPES, TYPES::Transaction, I> = Box::new(
            move |runner: &mut TestRunner<TYPES, I>| -> LocalBoxFuture<Vec<TYPES::Transaction>> {
                async move {
                    let mut rng = rand::thread_rng();
                    for id in shutdown_ids.clone() {
                        runner.shutdown(id).await.unwrap();
                    }
                    let mut txns = Vec::new();
                    for id in round_ids.clone() {
                        let new_txn = runner
                            .add_random_transaction(Some(id as usize), &mut rng)
                            .await;
                        txns.push(new_txn);
                    }
                    txns
                }
                .boxed_local()
            },
        );
        rounds.push(run_round);
    }

    // if there are not enough rounds, add some autogenerated ones to keep liveness
    if num_rounds > rounds.len() as u64 {
        let remaining_rounds = num_rounds - rounds.len() as u64;
        // just enough to keep round going
        let mut extra_rounds = default_randomized_ids_to_round(vec![], remaining_rounds, 1);
        rounds.append(&mut extra_rounds);
    }

    rounds
}

/// generate a randomized set of transactions each round
/// * `shut_down_ids`: vec of ids to shut down each round
/// * `txns_per_round`: number of transactions to submit each round
/// * `num_rounds`: number of rounds
pub fn default_randomized_ids_to_round<TYPES: NodeType, I: TestableNodeImplementation<TYPES>>(
    shut_down_ids: Vec<HashSet<u64>>,
    num_rounds: u64,
    txns_per_round: u64,
) -> TestSetup<TYPES, TYPES::Transaction, I>
where
    TYPES::BlockType: TestableBlock,
    TYPES::StateType: TestableState<BlockType = TYPES::BlockType, Time = TYPES::Time>,
    TYPES::SignatureKey: TestableSignatureKey,
    I::Networking: TestableNetworkingImplementation<TYPES, I::Proposal, I::Vote, I::Election>,
    I::Storage: TestableStorage<TYPES, I::Leaf>,
    I::Leaf: TestableLeaf<NodeType = TYPES>,
{
    let mut rounds: TestSetup<TYPES, TYPES::Transaction, I> = Vec::new();

    for round_idx in 0..num_rounds {
        let to_kill = shut_down_ids.get(round_idx as usize).cloned();
        let run_round: RoundSetup<TYPES, TYPES::Transaction, I> = Box::new(
            move |runner: &mut TestRunner<TYPES, I>| -> LocalBoxFuture<Vec<TYPES::Transaction>> {
                async move {
                    let mut rng = rand::thread_rng();
                    if let Some(to_shut_down) = to_kill.clone() {
                        for idx in to_shut_down {
                            runner.shutdown(idx).await.unwrap();
                        }
                    }

                    runner
                        .add_random_transactions(txns_per_round as usize, &mut rng)
                        .await
                        .unwrap()
                }
                .boxed_local()
            },
        );

        rounds.push(Box::new(run_round));
    }

    rounds
}

impl<TYPES: NodeType, I: TestableNodeImplementation<TYPES>> DetailedTestDescriptionBuilder<TYPES, I>
where
    TYPES::BlockType: TestableBlock,
    TYPES::StateType: TestableState<BlockType = TYPES::BlockType, Time = TYPES::Time>,
    TYPES::SignatureKey: TestableSignatureKey,
    I::Networking: TestableNetworkingImplementation<TYPES, I::Proposal, I::Vote, I::Election>,
    I::Storage: TestableStorage<TYPES, I::Leaf>,
    I::Leaf: TestableLeaf<NodeType = TYPES>,
{
    /// create rounds of consensus based on the data in `self`
    pub fn default_populate_rounds(&self) -> Vec<Round<TYPES, I>> {
        // total number of rounds to be prepared to run assuming there may be failures
        let total_rounds = self.general_info.num_succeeds + self.general_info.failure_threshold;

        let setups = match self.general_info.txn_ids.clone() {
            Left(l) => default_submitter_id_to_round(
                self.general_info.ids_to_shut_down.clone(),
                l,
                total_rounds as u64,
            ),
            Right(tx_per_round) => default_randomized_ids_to_round(
                self.general_info.ids_to_shut_down.clone(),
                total_rounds as u64,
                tx_per_round as u64,
            ),
        };

        setups
            .into_iter()
            .map(|setup| {
                let safety_check_post: RoundPostSafetyCheck<TYPES, I> = Box::new(
                    move |runner: &TestRunner<TYPES, I>,
                          results: RoundResult<TYPES, I::Leaf>|
                          -> LocalBoxFuture<Result<(), ConsensusRoundError>> {
                        async move {
                            info!(?results);
                            // this check is rather strict:
                            // 1) all nodes have the SAME state
                            // 2) no nodes failed
                            runner.validate_node_states().await;

                            if results.failures.is_empty() {
                                Ok(())
                            } else {
                                error!(
                                    "post safety check failed. Failing nodes {:?}",
                                    results.failures
                                );
                                Err(ConsensusRoundError::ReplicasTimedOut {})
                            }
                        }
                        .boxed_local()
                    },
                );

                Round {
                    setup_round: Some(setup),
                    safety_check_post: Some(safety_check_post),
                    safety_check_pre: None,
                }
            })
            .collect::<Vec<_>>()
    }
}

/// given `num_nodes`, calculate min number of honest nodes
/// for consensus to function properly
pub fn get_threshold(num_nodes: u64) -> u64 {
    ((num_nodes * 2) / 3) + 1
}

/// given `num_nodes`, calculate max number of byzantine nodes
pub fn get_tolerance(num_nodes: u64) -> u64 {
    num_nodes - get_threshold(num_nodes)
}

/// Generate the inside of a test.
/// Only for internal usage.
#[macro_export]
macro_rules! gen_inner_fn {
    ($TEST_TYPE:ty, $e:expr) => {
        // NOTE we need this since proptest doesn't implement async things
        async_compatibility_layer::art::async_block_on(async move {
            async_compatibility_layer::logging::setup_logging();
            async_compatibility_layer::logging::setup_backtrace();
            let description = $e;
            let built: $TEST_TYPE = description.build();
            built.execute().await.unwrap()
        });
    };
}

/// special casing for proptest. Need the inner thing to block
#[macro_export]
macro_rules! gen_inner_fn_proptest {
    ($TEST_TYPE:ty, $e:expr) => {
        // NOTE we need this since proptest doesn't implement async things
        async_compatibility_layer::art::async_block_on_with_runtime(async move {
            async_compatibility_layer::logging::setup_logging();
            async_compatibility_layer::logging::setup_backtrace();
            let description = $e;
            let built: $TEST_TYPE = description.build();
            built.execute().await.unwrap()
        });
    };
}

/// Generate a test.
/// Args:
/// - $TEST_TYPE: TestDescription type
/// - $fn_name: name of test
/// - $e: The test description
/// - $keep: whether or not to ignore the test
/// - $args: list of arguments to fuzz over (fed to proptest)
#[macro_export]
macro_rules! cross_test {
    // base case
    ($TEST_TYPE:ty, $fn_name:ident, $e:expr, keep: true, slow: false, args: $($args:tt)+) => {
        proptest::prelude::proptest!{
            #![proptest_config(
                proptest::prelude::ProptestConfig {
                    timeout: 300000,
                    cases: 10,
                    .. proptest::prelude::ProptestConfig::default()
                }
                )]
                #[test]
                fn $fn_name($($args)+) {
                    gen_inner_fn_proptest!($TEST_TYPE, $e);
                }
        }
    };
    ($TEST_TYPE:ty, $fn_name:ident, $e:expr, keep: true, slow: true, args: $($args:tt)+) => {
        proptest::prelude::proptest!{
            #![proptest_config(
                proptest::prelude::ProptestConfig {
                    timeout: 300000,
                    cases: 10,
                    .. proptest::prelude::ProptestConfig::default()
                }
                )]
                #[cfg(feature = "slow-tests")]
                #[test]
                fn $fn_name($($args)+) {
                    gen_inner_fn_proptest!($TEST_TYPE, $e);
                }
        }
    };
    ($TEST_TYPE:ty, $fn_name:ident, $e:expr, keep: false, slow: false, args: $($args:tt)+) => {
        proptest::prelude::proptest!{
            #![proptest_config(
                proptest::prelude::ProptestConfig {
                    timeout: 300000,
                    cases: 10,
                    .. proptest::prelude::ProptestConfig::default()
                }
                )]
                #[test]
                #[ignore]
                fn $fn_name($($args)+) {
                    gen_inner_fn_proptest!($TEST_TYPE, $e);
                }
        }
    };
    ($TEST_TYPE:ty, $fn_name:ident, $e:expr, keep: false, slow: true, args: $($args:tt)+) => {
        proptest::prelude::proptest!{
            #![proptest_config(
                proptest::prelude::ProptestConfig {
                    timeout: 300000,
                    cases: 10,
                    .. proptest::prelude::ProptestConfig::default()
                }
                )]
                #[cfg(feature = "slow-tests")]
                #[test]
                #[ignore]
                fn $fn_name($($args)+) {
                    gen_inner_fn!($TEST_TYPE, $e);
                }
        }
    };
    ($TEST_TYPE:ty, $fn_name:ident, $e:expr, keep: true, slow: false, args: ) => {
        #[cfg_attr(
            feature = "tokio-executor",
            tokio::test(flavor = "multi_thread", worker_threads = 2)
        )]
        #[cfg_attr(feature = "async-std-executor", async_std::test)]
        async fn $fn_name() {
            gen_inner_fn!($TEST_TYPE, $e);
        }
    };
    ($TEST_TYPE:ty, $fn_name:ident, $e:expr, keep: true, slow: true, args: ) => {
        #[cfg(feature = "slow-tests")]
        #[cfg_attr(
            feature = "tokio-executor",
            tokio::test(flavor = "multi_thread", worker_threads = 2)
        )]
        #[cfg_attr(feature = "async-std-executor", async_std::test)]
        async fn $fn_name() {
            gen_inner_fn!($TEST_TYPE, $e);
        }
    };
    ($TEST_TYPE:ty, $fn_name:ident, $e:expr, keep: false, slow: false, args: ) => {
        #[cfg_attr(
            feature = "tokio-executor",
            tokio::test(flavor = "multi_thread", worker_threads = 2)
        )]
        #[cfg_attr(feature = "async-std-executor", async_std::test)]
        #[ignore]
        async fn $fn_name() {
            gen_inner_fn!($TEST_TYPE, $e);
        }
    };
    ($TEST_TYPE:ty, $fn_name:ident, $e:expr, keep: false, slow: true, args: ) => {
        #[cfg(feature = "slow-tests")]
        #[cfg_attr(
            feature = "tokio-executor",
            tokio::test(flavor = "multi_thread", worker_threads = 2)
        )]
        #[ignore]
        async fn $fn_name() {
            gen_inner_fn!($TEST_TYPE, $e);
        }
    };
}

/// Macro to generate tests for all types based on a description
/// Arguments:
/// - $NETWORKS: a space delimited list of Network implementations
/// - $STORAGES: a space delimited list of Storage implementations
/// - $BLOCKS: a space delimited list of Block implementations
/// - $STATES: a space delimited list of State implementations
/// - $fn_name: a identifier for the outermost test module
/// - $expr: a TestDescription for the test
/// - $keep:
///   - true is a noop
///   - false forces test to be ignored
/// - $args: list of arguments to fuzz over (fed to proptest)
///
// TestNodeImpl<DEntryState, MemoryStorage<DEntryState>, TestNetwork, Ed25519Pub, StaticCommittee<DEntryState>>
#[macro_export]
macro_rules! cross_tests {
    // reduce networks -> individual network modules
    ([ $NETWORK:tt $($NETWORKS:tt)* ], [ $($STORAGES:tt)+ ], [ $($BLOCKS:tt)+ ], [ $($STATES:tt)+ ], $fn_name:ident, $e:expr, keep: $keep:tt, slow: $slow:tt, args: $($args:tt)*) => {
        #[ macro_use ]
        #[ allow(non_snake_case) ]
        mod $NETWORK {
            use $crate::*;
            cross_tests!($NETWORK, [ $($STORAGES)+ ], [ $($BLOCKS)+ ], [ $($STATES)+ ], $fn_name, $e, keep: $keep, slow: $slow, args: $($args)*);
        }
        cross_tests!([ $($NETWORKS)*  ], [ $($STORAGES)+ ], [ $($BLOCKS)+ ], [ $($STATES)+ ], $fn_name, $e, keep: $keep, slow: $slow, args: $($args)* );
    };
    // catchall for empty network list (base case)
    ([  ], [ $($STORAGE:tt)+ ], [ $($BLOCKS:tt)+ ], [  $($STATES:tt)*  ], $fn_name:ident, $e:expr, keep: $keep:tt, slow: $slow:tt, args: $($args:tt)*) => {
    };
    // reduce storages -> individual storage modules
    ($NETWORK:tt, [ $STORAGE:tt $($STORAGES:tt)* ], [ $($BLOCKS:tt)+ ], [ $($STATES:tt)+ ], $fn_name:ident, $e:expr, keep: $keep:tt, slow: $slow:tt, args: $($args:tt)*) => {
        #[ macro_use ]
        #[ allow(non_snake_case) ]
        mod $STORAGE {
            use $crate::*;
            cross_tests!($NETWORK, $STORAGE, [ $($BLOCKS)+ ], [ $($STATES)+ ], $fn_name, $e, keep: $keep, slow: $slow, args: $($args)*);
        }
        cross_tests!($NETWORK, [ $($STORAGES),* ], [ $($BLOCKS),+ ], [ $($STATES),+ ], $fn_name, $e, keep: $keep, slow: $slow, args: $($args)*);
    };
    // catchall for empty storage list (base case)
    ($NETWORK:tt, [  ], [ $($BLOCKS:tt)+ ], [  $($STATES:tt)*  ], $fn_name:ident, $e:expr, keep: $keep:tt, slow: $slow:tt, args: $($args:tt)*) => {
    };
    // reduce blocks -> individual block modules
    ($NETWORK:tt, $STORAGE:tt, [ $BLOCK:tt $($BLOCKS:tt)* ], [ $($STATES:tt)+ ], $fn_name:ident, $e:expr, keep: $keep:tt, slow: $slow:tt, args: $($args:tt)*) => {
        #[ macro_use ]
        #[ allow(non_snake_case) ]
        mod $BLOCK {
            use $crate::*;
            cross_tests!($NETWORK, $STORAGE, $BLOCK, [ $($STATES)+ ], $fn_name, $e, keep: $keep, slow: $slow, args: $($args)*);
        }
        cross_tests!($NETWORK, $STORAGE, [ $($BLOCKS),* ], [ $($STATES),+ ], $fn_name, $e, keep: $keep, slow: $slow, args: $($args)*);
    };
    // catchall for empty block list (base case)
    ($NETWORK:tt, $STORAGE:tt, [  ], [  $($STATES:tt)*  ], $fn_name:ident, $e:expr, keep: $keep:tt, slow: $slow:tt, args: $($args:tt)*) => {
    };
    // reduce states -> individual state modules
    ($NETWORK:tt, $STORAGE:tt, $BLOCK:tt, [ $STATE:tt $( $STATES:tt)* ], $fn_name:ident, $e:expr, keep: $keep:tt, slow: $slow:tt, args: $($args:tt)*) => {
        #[ macro_use ]
        #[ allow(non_snake_case) ]
        mod $STATE {
            use $crate::*;
            cross_tests!($NETWORK, $STORAGE, $BLOCK, $STATE, $fn_name, $e, keep: $keep, slow: $slow, args: $($args)*);
        }
        cross_tests!($NETWORK, $STORAGE, $BLOCK, [ $($STATES)* ], $fn_name, $e, keep: $keep, slow: $slow, args: $($args)*);
    };
    // catchall for empty state list (base case)
    ($NETWORK:tt, $STORAGE:tt, $BLOCK:tt, [  ], $fn_name:ident, $e:expr, keep: $keep:tt, slow: $slow:tt, args: $($args:tt)*) => {
    };
    // base reduction
    // NOTE: unclear why `tt` is needed instead of `ty`
    ($NETWORK:tt, $STORAGE:tt, $BLOCK:tt, $STATE:tt, $fn_name:ident, $e:expr, keep: $keep:tt, slow: false, args: $($args:tt)*) => {

        type TestType = $crate::TestDescription<
            common::StaticCommitteeTestTypes,
            hotshot_testing::TestNodeImpl<
                common::StaticCommitteeTestTypes,
                hotshot_types::data::ValidatingLeaf<common::StaticCommitteeTestTypes>,
                hotshot_types::data::ValidatingProposal<
                    common::StaticCommitteeTestTypes,
                    hotshot_types::data::ValidatingLeaf<common::StaticCommitteeTestTypes>
                >,
                hotshot_types::message::QuorumVote<common::StaticCommitteeTestTypes, hotshot_types::data::ValidatingLeaf<common::StaticCommitteeTestTypes>>,
                $NETWORK<
                    common::StaticCommitteeTestTypes,
                    hotshot_types::data::ValidatingProposal<
                        common::StaticCommitteeTestTypes,
                        hotshot_types::data::ValidatingLeaf<common::StaticCommitteeTestTypes>
                    >,
                    hotshot_types::message::QuorumVote<common::StaticCommitteeTestTypes,hotshot_types::data::ValidatingLeaf<common::StaticCommitteeTestTypes>>,
                    hotshot::traits::election::static_committee::StaticCommittee<
                        common::StaticCommitteeTestTypes,
                        hotshot_types::data::ValidatingLeaf<common::StaticCommitteeTestTypes>
                    >
                >,
                $STORAGE<common::StaticCommitteeTestTypes, hotshot_types::data::ValidatingLeaf<common::StaticCommitteeTestTypes>>,
                hotshot::traits::election::static_committee::StaticCommittee<common::StaticCommitteeTestTypes, hotshot_types::data::ValidatingLeaf<common::StaticCommitteeTestTypes>>
            >
        >;
        cross_test!(TestType, $fn_name, $e, keep: $keep, slow: false, args: $($args)*);
    };
    // base reduction
    // NOTE: unclear why `tt` is needed instead of `ty`
    ($NETWORK:tt, $STORAGE:tt, $BLOCK:tt, $STATE:tt, $fn_name:ident, $e:expr, keep: $keep:tt, slow: true, args: $($args:tt)*) => {
        #[cfg(feature = "slow-tests")]
        type TestType = $crate::TestDescription<
            hotshot_testing::TestNodeImpl<
                $STATE,
                $STORAGE<$STATE>,
                $NETWORK,
                hotshot_types::traits::signature_key::ed25519::Ed25519Pub,
                hotshot::traits::election::static_committee::StaticCommittee<$STATE>
            >
        >;

        cross_test!(TestType, $fn_name, $e, keep: $keep, slow: true, args: $($args)*);
    };
}

/// Macro to generate tests for all types based on a description
/// Arguments:
/// - $fn_name: a identifier for the outermost test module
/// - $expr: a TestDescription for the test
/// - $keep:
///   - true is a noop
///   - false forces test to be ignored
#[macro_export]
macro_rules! cross_all_types {
    ($fn_name:ident, $e:expr, keep: $keep:tt, slow: $slow:tt) => {
        #[cfg(test)]
        #[macro_use]
        pub mod $fn_name {
            use $crate::*;

            cross_tests!(
                [ MemoryCommChannel ],
                [ MemoryStorage ],
                [ DEntryBlock  ],
                [ DEntryState ],
                $fn_name,
                $e,
                keep: $keep,
                slow: $slow,
                args:
                );
        }
    };
}

/// Macro to generate property-based tests for all types based on a description
/// Arguments:
/// - $fn_name: a identifier for the outermost test module
/// - $expr: a TestDescription for the test
/// - $keep:
///   - true is a noop
///   - false forces test to be ignored
/// - $args: list of arguments to fuzz over. The syntax of these must match
///          function arguments in the same style as
///          <https://docs.rs/proptest/latest/proptest/macro.proptest.html>
///          these arguments are available for usage in $expr
#[macro_export]
macro_rules! cross_all_types_proptest {
    ($fn_name:ident, $e:expr, keep: $keep:tt, slow: $slow:tt, args: $($args:tt)+) => {
        #[cfg(test)]
        #[macro_use]
        pub mod $fn_name {
            use $crate::*;

            cross_tests!(
                [ MemoryCommChannel ],
                [ MemoryStorage ], // AtomicStorage
                [ DEntryBlock  ],
                [ DEntryState ],
                $fn_name,
                $e,
                keep: $keep,
                slow: $slow,
                args: $($args)+
                );
        }
    };
}<|MERGE_RESOLUTION|>--- conflicted
+++ resolved
@@ -399,40 +399,12 @@
 pub type StandardNodeImplType = TestNodeImpl<
     VrfTestTypes,
     ValidatingLeaf<VrfTestTypes>,
-<<<<<<< HEAD
     ValidatingProposal<VrfTestTypes, ValidatingLeaf<VrfTestTypes>>,
-    MemoryCommChannel<
-        VrfTestTypes,
-        ValidatingLeaf<VrfTestTypes>,
-        ValidatingProposal<VrfTestTypes, ValidatingLeaf<VrfTestTypes>>,
-=======
-    ValidatingProposal<
-        VrfTestTypes,
-        VrfImpl<
-            VrfTestTypes,
-            ValidatingLeaf<VrfTestTypes>,
-            BLSSignatureScheme<Param381>,
-            BLSVRFScheme<Param381>,
-            Hasher,
-            Param381,
-        >,
-    >,
     QuorumVote<VrfTestTypes, ValidatingLeaf<VrfTestTypes>>,
     MemoryCommChannel<
         VrfTestTypes,
-        ValidatingProposal<
-            VrfTestTypes,
-            VrfImpl<
-                VrfTestTypes,
-                ValidatingLeaf<VrfTestTypes>,
-                BLSSignatureScheme<Param381>,
-                BLSVRFScheme<Param381>,
-                Hasher,
-                Param381,
-            >,
-        >,
+        ValidatingProposal<VrfTestTypes, ValidatingLeaf<VrfTestTypes>>,
         QuorumVote<VrfTestTypes, ValidatingLeaf<VrfTestTypes>>,
->>>>>>> 70f08777
         VrfImpl<
             VrfTestTypes,
             ValidatingLeaf<VrfTestTypes>,
@@ -458,26 +430,12 @@
 pub type StaticNodeImplType = TestNodeImpl<
     StaticCommitteeTestTypes,
     ValidatingLeaf<StaticCommitteeTestTypes>,
-<<<<<<< HEAD
     ValidatingProposal<StaticCommitteeTestTypes, ValidatingLeaf<StaticCommitteeTestTypes>>,
-    MemoryCommChannel<
-        StaticCommitteeTestTypes,
-        ValidatingLeaf<StaticCommitteeTestTypes>,
-        ValidatingProposal<StaticCommitteeTestTypes, ValidatingLeaf<StaticCommitteeTestTypes>>,
-=======
-    ValidatingProposal<
-        StaticCommitteeTestTypes,
-        StaticCommittee<StaticCommitteeTestTypes, ValidatingLeaf<StaticCommitteeTestTypes>>,
-    >,
     QuorumVote<StaticCommitteeTestTypes, ValidatingLeaf<StaticCommitteeTestTypes>>,
     MemoryCommChannel<
         StaticCommitteeTestTypes,
-        ValidatingProposal<
-            StaticCommitteeTestTypes,
-            StaticCommittee<StaticCommitteeTestTypes, ValidatingLeaf<StaticCommitteeTestTypes>>,
-        >,
+        ValidatingProposal<StaticCommitteeTestTypes, ValidatingLeaf<StaticCommitteeTestTypes>>,
         QuorumVote<StaticCommitteeTestTypes, ValidatingLeaf<StaticCommitteeTestTypes>>,
->>>>>>> 70f08777
         StaticCommittee<StaticCommitteeTestTypes, ValidatingLeaf<StaticCommitteeTestTypes>>,
     >,
     MemoryStorage<StaticCommitteeTestTypes, ValidatingLeaf<StaticCommitteeTestTypes>>,
