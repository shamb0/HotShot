--- conflicted
+++ resolved
@@ -43,40 +43,12 @@
         .build::<VrfTestTypes, TestNodeImpl<
             VrfTestTypes,
             ValidatingLeaf<VrfTestTypes>,
-<<<<<<< HEAD
             ValidatingProposal<VrfTestTypes, ValidatingLeaf<VrfTestTypes>>,
-            CentralizedCommChannel<
-                VrfTestTypes,
-                ValidatingLeaf<VrfTestTypes>,
-                ValidatingProposal<VrfTestTypes, ValidatingLeaf<VrfTestTypes>>,
-=======
-            ValidatingProposal<
-                VrfTestTypes,
-                VrfImpl<
-                    VrfTestTypes,
-                    ValidatingLeaf<VrfTestTypes>,
-                    BLSSignatureScheme<Param381>,
-                    BLSVRFScheme<Param381>,
-                    Hasher,
-                    Param381,
-                >,
-            >,
             QuorumVote<VrfTestTypes, ValidatingLeaf<VrfTestTypes>>,
             CentralizedCommChannel<
                 VrfTestTypes,
-                ValidatingProposal<
-                    VrfTestTypes,
-                    VrfImpl<
-                        VrfTestTypes,
-                        ValidatingLeaf<VrfTestTypes>,
-                        BLSSignatureScheme<Param381>,
-                        BLSVRFScheme<Param381>,
-                        Hasher,
-                        Param381,
-                    >,
-                >,
+                ValidatingProposal<VrfTestTypes, ValidatingLeaf<VrfTestTypes>>,
                 QuorumVote<VrfTestTypes, ValidatingLeaf<VrfTestTypes>>,
->>>>>>> 70f08777
                 VrfImpl<
                     VrfTestTypes,
                     ValidatingLeaf<VrfTestTypes>,
@@ -127,15 +99,8 @@
         .build::<StaticCommitteeTestTypes, TestNodeImpl<
             StaticCommitteeTestTypes,
             ValidatingLeaf<StaticCommitteeTestTypes>,
-<<<<<<< HEAD
             ValidatingProposal<StaticCommitteeTestTypes, ValidatingLeaf<StaticCommitteeTestTypes>>,
-=======
-            ValidatingProposal<
-                StaticCommitteeTestTypes,
-                StaticCommittee<StaticCommitteeTestTypes, ValidatingLeaf<StaticCommitteeTestTypes>>,
-            >,
             QuorumVote<StaticCommitteeTestTypes, ValidatingLeaf<StaticCommitteeTestTypes>>,
->>>>>>> 70f08777
             CentralizedCommChannel<
                 StaticCommitteeTestTypes,
                 ValidatingProposal<
@@ -181,15 +146,8 @@
         .build::<StaticCommitteeTestTypes, TestNodeImpl<
             StaticCommitteeTestTypes,
             ValidatingLeaf<StaticCommitteeTestTypes>,
-<<<<<<< HEAD
             ValidatingProposal<StaticCommitteeTestTypes, ValidatingLeaf<StaticCommitteeTestTypes>>,
-=======
-            ValidatingProposal<
-                StaticCommitteeTestTypes,
-                StaticCommittee<StaticCommitteeTestTypes, ValidatingLeaf<StaticCommitteeTestTypes>>,
-            >,
             QuorumVote<StaticCommitteeTestTypes, ValidatingLeaf<StaticCommitteeTestTypes>>,
->>>>>>> 70f08777
             CentralizedCommChannel<
                 StaticCommitteeTestTypes,
                 ValidatingProposal<
