--- conflicted
+++ resolved
@@ -60,13 +60,9 @@
 futures = "0.3.28"
 hex_fmt = "0.3.0"
 hotshot-utils = { path = "../utils" }
-<<<<<<< HEAD
 hotshot-task = { path = "../task", default-features = false }
-jf-primitives = { git = "https://github.com/EspressoSystems/jellyfish", tag = "0.1.2-patch.1", features = [
-=======
 hotshot-primitives = { git = "ssh://git@github.com/EspressoSystems/hotshot-primitives.git", branch = 'update_jellyfish_0.4.0_pre.0' }
 jf-primitives = { git = "https://github.com/EspressoSystems/jellyfish", rev = "36dceb6", features = [
->>>>>>> bced80a5
   "std",
 ] }
 nll = { git = "https://github.com/EspressoSystems/nll.git" }
