--- conflicted
+++ resolved
@@ -338,12 +338,8 @@
 }
 
 /// A view sync message
-<<<<<<< HEAD
 // TODO ED Delete this
-#[derive(Serialize, Deserialize, Clone, Debug, PartialEq)]
-=======
 #[derive(Serialize, Deserialize, Clone, Debug, PartialEq, Eq, Hash)]
->>>>>>> bd9a7c36
 #[serde(bound(deserialize = "", serialize = ""))]
 pub enum ViewSyncMessageType<TYPES: NodeType> {
     /// A view sync vote
