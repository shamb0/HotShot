--- conflicted
+++ resolved
@@ -482,8 +482,6 @@
     }
 }
 
-<<<<<<< HEAD
-#[async_trait]
 impl<
         TYPES: NodeType<ConsensusType = SequencingConsensus>,
         I: NodeImplementation<TYPES, ConsensusMessage = SequencingMessage<TYPES, Self>>,
@@ -493,11 +491,6 @@
     CommitteeNetwork<TYPES, I>: TestableNetworkingImplementation<TYPES, Message<TYPES, I>>,
     QuorumNetwork<TYPES, I>: TestableNetworkingImplementation<TYPES, Message<TYPES, I>>,
     QuorumCommChannel<TYPES, I>: TestableChannelImplementation<
-=======
-/// A proposal to append a new leaf to the log which is output by consensus.
-pub type QuorumProposalType<TYPES, I> =
-    <<I as NodeImplementation<TYPES>>::QuorumExchange as ConsensusExchange<
->>>>>>> ce2c67f1
         TYPES,
         Message<TYPES, I>,
         QuorumProposalType<TYPES, I>,
