--- conflicted
+++ resolved
@@ -286,11 +286,7 @@
 
         match transmit_result {
             Ok(()) => {}
-<<<<<<< HEAD
-            Err(e) => error!("Failed to send message from network task: {:?}", message)
-=======
             Err(e) => error!("Failed to send message from network task: {:?}", e),
->>>>>>> 4aa7a97b
         }
 
         return None;
