--- conflicted
+++ resolved
@@ -96,6 +96,9 @@
                     CommitteeConsensusMessage::DAVote(vote) => {
                         SequencingHotShotEvent::DAVoteRecv(vote.clone(), vote.signature.1)
                     }
+                    CommitteeConsensusMessage::DACertificate(cert) => {
+                        SequencingHotShotEvent::DACertificateRecv(cert)
+                    }
                 },
             },
             MessageKind::Data(_) => {
@@ -169,78 +172,6 @@
             _ => false,
         }
     }
-<<<<<<< HEAD
-
-    /// Subscribe to network events.
-    async fn subscribe(&mut self, event_stream: ChannelStream<SequencingHotShotEvent<TYPES, I>>) {
-        self.events = event_stream
-            .subscribe(FilterEvent(Arc::new(Self::filter)))
-            .await
-            .0
-    }
-
-    /// Run when spawning the network tasks.
-    async fn run(&mut self, transmit_type: TransmitType, membership: MEMBERSHIP) {
-        info!(
-            "Launching network processing task for {:?} messages and events",
-            transmit_type
-        );
-        let messages = self
-            .channel
-            .recv_msgs(transmit_type)
-            .await
-            .expect("Failed to receive message");
-        for m in messages {
-            let event = match m.kind {
-                MessageKind::Consensus(consensus_message) => match consensus_message.0 {
-                    Either::Left(general_message) => match general_message {
-                        GeneralConsensusMessage::Proposal(proposal) => {
-                            SequencingHotShotEvent::QuorumProposalRecv(
-                                proposal.clone(),
-                                proposal.signature,
-                            )
-                        }
-                        GeneralConsensusMessage::Vote(vote) => {
-                            SequencingHotShotEvent::QuorumVoteRecv(vote.clone(), vote.signature())
-                        }
-                        _ => panic!("Got unexpected message type in network task!"),
-                    },
-                    Either::Right(committee_message) => match committee_message {
-                        CommitteeConsensusMessage::DAProposal(proposal) => {
-                            SequencingHotShotEvent::DAProposalRecv(
-                                proposal.clone(),
-                                proposal.signature,
-                            )
-                        }
-                        CommitteeConsensusMessage::DAVote(vote) => {
-                            SequencingHotShotEvent::DAVoteRecv(vote.clone(), vote.signature.1)
-                        }
-                        CommitteeConsensusMessage::DACertificate(_) => todo!(),
-                    },
-                },
-                MessageKind::Data(_) => {
-                    panic!("Got unexpected message type in network task!");
-                }
-                MessageKind::_Unreachable(_) => unimplemented!(),
-            };
-            self.event_stream.publish(event).await;
-            trace!(
-                "Messages processed in network {:?} task, querying for more",
-                transmit_type
-            );
-        }
-        let mut running = true;
-        while running {
-            let event = self.events.next().await.expect("No event");
-            running = self.handle_event(event, membership.clone()).await;
-            trace!(
-                "Events processed in network {:?} task, querying for more",
-                transmit_type
-            );
-        }
-    }
-=======
->>>>>>> 8086ed1e
 }
 
 #[derive(Snafu, Debug)]
