use crate::events::SequencingHotShotEvent;
use async_compatibility_layer::art::{async_sleep, async_spawn};

use async_lock::RwLock;
#[cfg(feature = "async-std-executor")]
use async_std::task::JoinHandle;
use commit::Committable;
use core::time::Duration;
use either::Either;
use either::Right;
use futures::future::BoxFuture;
use futures::FutureExt;
use hotshot_consensus::utils::Terminator;
use hotshot_consensus::Consensus;
use hotshot_consensus::SequencingConsensusApi;
use hotshot_consensus::View;
use hotshot_task::event_stream::ChannelStream;
use hotshot_task::event_stream::EventStream;
use hotshot_task::global_registry::GlobalRegistry;
use hotshot_task::task::FilterEvent;
use hotshot_task::task::HotShotTaskTypes;
use hotshot_task::task::{HandleEvent, HotShotTaskCompleted, TaskErr, TS};
use hotshot_task::task_impls::HSTWithEvent;
use hotshot_task::task_impls::TaskBuilder;
use hotshot_task::task_launcher::TaskRunner;
use hotshot_types::data::ProposalType;
use hotshot_types::data::ViewNumber;
use hotshot_types::message::Message;
use hotshot_types::message::ViewSyncMessageType;
use hotshot_types::traits::election::ConsensusExchange;
use hotshot_types::traits::election::QuorumExchangeType;
use hotshot_types::traits::node_implementation::{NodeImplementation, SequencingExchangesType};
use hotshot_types::traits::state::ConsensusTime;
use hotshot_types::{
    certificate::{DACertificate, QuorumCertificate},
    data::{QuorumProposal, SequencingLeaf},
    message::{GeneralConsensusMessage, SequencingMessage},
    traits::{
        consensus_type::sequencing_consensus::SequencingConsensus,
        election::SignedCertificate,
        node_implementation::{CommitteeEx, NodeType, SequencingQuorumEx},
        signature_key::SignatureKey,
    },
    vote::{QuorumVote, VoteAccumulator},
};
use nll::nll_todo::nll_todo;
use snafu::Snafu;
use std::alloc::GlobalAlloc;
use std::collections::HashMap;
use std::marker::PhantomData;
use std::pin::Pin;
use std::sync::Arc;
#[cfg(feature = "tokio-executor")]
use tokio::task::JoinHandle;
use tracing::{error, info, warn};

#[derive(Snafu, Debug)]
pub struct ConsensusTaskError {}
impl TaskErr for ConsensusTaskError {}

// #[derive(Debug)]
pub struct SequencingConsensusTaskState<
    TYPES: NodeType<ConsensusType = SequencingConsensus>,
    I: NodeImplementation<
        TYPES,
        Leaf = SequencingLeaf<TYPES>,
        ConsensusMessage = SequencingMessage<TYPES, I>,
    >,
    A: SequencingConsensusApi<TYPES, SequencingLeaf<TYPES>, I> + 'static,
> where
    I::Exchanges: SequencingExchangesType<TYPES, Message<TYPES, I>>,
    SequencingQuorumEx<TYPES, I>: ConsensusExchange<
        TYPES,
        Message<TYPES, I>,
        Proposal = QuorumProposal<TYPES, SequencingLeaf<TYPES>>,
        Certificate = QuorumCertificate<TYPES, SequencingLeaf<TYPES>>,
        Commitment = SequencingLeaf<TYPES>,
    >,
    CommitteeEx<TYPES, I>: ConsensusExchange<
        TYPES,
        Message<TYPES, I>,
        Certificate = DACertificate<TYPES>,
        Commitment = TYPES::BlockType,
    >,
{
    pub registry: GlobalRegistry,
    /// Reference to consensus. The replica will require a write lock on this.
    pub consensus: Arc<RwLock<Consensus<TYPES, SequencingLeaf<TYPES>>>>,
    /// View number this view is executing in.
    pub cur_view: ViewNumber,
    /// The High QC.
    pub high_qc: QuorumCertificate<TYPES, SequencingLeaf<TYPES>>,

    /// the quorum exchange
    pub quorum_exchange: Arc<SequencingQuorumEx<TYPES, I>>,

    pub api: A,

    /// the committee exchange
    pub committee_exchange: Arc<CommitteeEx<TYPES, I>>,

    /// needed to typecheck
    pub _pd: PhantomData<I>,

    /// Current Vote collection task, with it's view.
    pub vote_collector: Option<(ViewNumber, usize)>,

    /// timeout task handle
    pub timeout_task: JoinHandle<()>,

    /// Global events stream to publish events
    pub event_stream: ChannelStream<SequencingHotShotEvent<TYPES, I>>,

    /// All the DA certs we've received for current and future views.
    pub certs: HashMap<ViewNumber, DACertificate<TYPES>>,

    /// The most recent proposal we have, will correspond to the current view if Some()
    /// Will be none if the view advanced through timeout/view_sync
    pub current_proposal: Option<QuorumProposal<TYPES, I::Leaf>>,
}

pub struct VoteCollectionTaskState<
    TYPES: NodeType<ConsensusType = SequencingConsensus>,
    I: NodeImplementation<TYPES, Leaf = SequencingLeaf<TYPES>>,
> where
    I::Exchanges: SequencingExchangesType<TYPES, Message<TYPES, I>>,
    SequencingQuorumEx<TYPES, I>: ConsensusExchange<
        TYPES,
        Message<TYPES, I>,
        Proposal = QuorumProposal<TYPES, SequencingLeaf<TYPES>>,
        Certificate = QuorumCertificate<TYPES, SequencingLeaf<TYPES>>,
        Commitment = SequencingLeaf<TYPES>,
    >,
{
    /// the quorum exchange
    pub quorum_exchange: Arc<SequencingQuorumEx<TYPES, I>>,
    pub accumulator:
        Either<VoteAccumulator<TYPES::VoteTokenType, I::Leaf>, QuorumCertificate<TYPES, I::Leaf>>,
    pub cur_view: TYPES::Time,
    pub event_stream: ChannelStream<SequencingHotShotEvent<TYPES, I>>,
}

impl<
        TYPES: NodeType<ConsensusType = SequencingConsensus>,
        I: NodeImplementation<TYPES, Leaf = SequencingLeaf<TYPES>>,
    > TS for VoteCollectionTaskState<TYPES, I>
where
    I::Exchanges: SequencingExchangesType<TYPES, Message<TYPES, I>>,
    SequencingQuorumEx<TYPES, I>: ConsensusExchange<
        TYPES,
        Message<TYPES, I>,
        Proposal = QuorumProposal<TYPES, SequencingLeaf<TYPES>>,
        Certificate = QuorumCertificate<TYPES, SequencingLeaf<TYPES>>,
        Commitment = SequencingLeaf<TYPES>,
    >,
{
}

async fn vote_handle<
    TYPES: NodeType<ConsensusType = SequencingConsensus>,
    I: NodeImplementation<TYPES, Leaf = SequencingLeaf<TYPES>>,
>(
    mut state: VoteCollectionTaskState<TYPES, I>,
    event: SequencingHotShotEvent<TYPES, I>,
) -> (
    std::option::Option<HotShotTaskCompleted>,
    VoteCollectionTaskState<TYPES, I>,
)
where
    I::Exchanges: SequencingExchangesType<TYPES, Message<TYPES, I>>,
    SequencingQuorumEx<TYPES, I>: ConsensusExchange<
        TYPES,
        Message<TYPES, I>,
        Proposal = QuorumProposal<TYPES, SequencingLeaf<TYPES>>,
        Certificate = QuorumCertificate<TYPES, SequencingLeaf<TYPES>>,
        Commitment = SequencingLeaf<TYPES>,
    >,
{
    // TODO ED Emit a view change event upon new proposal?
    match event {
        SequencingHotShotEvent::QuorumVoteRecv(vote, sender) => match vote {
            QuorumVote::Yes(vote) => {
                if vote.signature.0 != <TYPES::SignatureKey as SignatureKey>::to_bytes(&sender) {
                    return (None, state);
                }

                let accumulator = state.accumulator.left().unwrap();
                match state.quorum_exchange.accumulate_vote(
                    &vote.signature.0,
                    &vote.signature.1,
                    vote.leaf_commitment,
                    vote.vote_data,
                    vote.vote_token.clone(),
                    state.cur_view,
                    accumulator,
                    None,
                ) {
                    Either::Left(acc) => {
                        state.accumulator = Either::Left(acc);
                        return (None, state);
                    }
                    Either::Right(qc) => {
                        state
                            .event_stream
                            .publish(SequencingHotShotEvent::QCSend(qc.clone()))
                            .await;
                        state.accumulator = Either::Right(qc);
                        return (None, state);
                    }
                }
            }
            QuorumVote::Timeout(_vote) => {
                return (None, state);
            }
            QuorumVote::No(_) => {
                warn!("The next leader has received an unexpected vote!");
            }
        },
        SequencingHotShotEvent::Shutdown => return (Some(HotShotTaskCompleted::ShutDown), state),
        _ => {}
    }
    (None, state)
}

impl<
        TYPES: NodeType<ConsensusType = SequencingConsensus, Time = ViewNumber>,
        I: NodeImplementation<
            TYPES,
            Leaf = SequencingLeaf<TYPES>,
            ConsensusMessage = SequencingMessage<TYPES, I>,
        >,
        A: SequencingConsensusApi<TYPES, SequencingLeaf<TYPES>, I> + 'static,
    > SequencingConsensusTaskState<TYPES, I, A>
where
    I::Exchanges: SequencingExchangesType<TYPES, Message<TYPES, I>>,
    SequencingQuorumEx<TYPES, I>: ConsensusExchange<
        TYPES,
        Message<TYPES, I>,
        Proposal = QuorumProposal<TYPES, SequencingLeaf<TYPES>>,
        Certificate = QuorumCertificate<TYPES, SequencingLeaf<TYPES>>,
        Commitment = SequencingLeaf<TYPES>,
    >,
    CommitteeEx<TYPES, I>: ConsensusExchange<
        TYPES,
        Message<TYPES, I>,
        Certificate = DACertificate<TYPES>,
        Commitment = TYPES::BlockType,
    >,
{
    async fn genesis_leaf(&self) -> Option<SequencingLeaf<TYPES>> {
        let consensus = self.consensus.read().await;
        let Some(genesis_view) = consensus.state_map.get(&TYPES::Time::genesis()) else {
            warn!("Couldn't find genesis view in state map.");
            return None;
        };
        let Some(leaf) = genesis_view.get_leaf_commitment() else {
            warn!(
                ?genesis_view,
                "Genesis view points to a view without a leaf"
            );
            return None;
        };
        let Some(leaf) = consensus.saved_leaves.get(&leaf) else {
            warn!("Failed to find genesis leaf.");
            return None;
        };
        Some(leaf.clone())
    }
    async fn vote_if_able(&self) {
        if let Some(proposal) = &self.current_proposal {
            if let Some(cert) = self.certs.get(&proposal.get_view_number()) {
                let view = cert.view_number;
                let vote_token = self.quorum_exchange.make_vote_token(view);
                // TODO: do some of this logic without the vote token check, only do that when voting.
                match vote_token {
                    Err(e) => {
                        error!("Failed to generate vote token for {:?} {:?}", view, e);
                    }
                    Ok(None) => {
                        info!("We were not chosen for consensus committee on {:?}", view);
                    }
                    Ok(Some(vote_token)) => {
                        let message: GeneralConsensusMessage<TYPES, I>;

                        // Validate the DAC.
                        if !self
                            .committee_exchange
                            .is_valid_cert(&cert, proposal.block_commitment)
                        {
                            warn!("Invalid DAC in proposal! Skipping proposal.");
                            message = self.quorum_exchange.create_no_message(
                                proposal.justify_qc.commit(),
                                proposal.justify_qc.leaf_commitment,
                                cert.view_number,
                                vote_token,
                            );
                        } else {
                            message = self.quorum_exchange.create_yes_message(
                                proposal.justify_qc.commit(),
                                proposal.justify_qc.leaf_commitment,
                                cert.view_number,
                                vote_token,
                            );
                        }
                        if let GeneralConsensusMessage::Vote(vote) = message {
                            info!("Sending vote to next leader {:?}", vote);
                            self.event_stream
                                .publish(SequencingHotShotEvent::QuorumVoteSend(vote))
                                .await;
                        };
                    }
                }
            }
        }
    }
    async fn update_view(&mut self, new_view: ViewNumber) {
        // Remove old certs, we won't vote on past views
        for view in *self.cur_view..*new_view - 1 {
            let v = ViewNumber::new(view);
            self.certs.remove(&v);
        }
        self.cur_view = new_view;
        self.current_proposal = None;
    }
    pub async fn handle_event(&mut self, event: SequencingHotShotEvent<TYPES, I>) {
        match event {
            SequencingHotShotEvent::QuorumProposalRecv(proposal, sender) => {
                let view = proposal.data.get_view_number();
                if view < self.cur_view {
                    return;
                }
                let view_leader_key = self.quorum_exchange.get_leader(view);
                if view_leader_key != sender {
                    return;
                }

                let vote_token = self.quorum_exchange.make_vote_token(view);
                // TODO: do some of this logic without the vote token check, only do that when voting.
                match vote_token {
                    Err(e) => {
                        error!("Failed to generate vote token for {:?} {:?}", view, e);
                    }
                    Ok(None) => {
                        info!("We were not chosen for consensus committee on {:?}", view);
                    }
                    Ok(Some(vote_token)) => {
                        info!("We were chosen for consensus committee on {:?}", view);
                        let consensus = self.consensus.upgradable_read().await;

                        let message;

                        // Construct the leaf.
                        let justify_qc = proposal.data.justify_qc;
                        let parent = if justify_qc.is_genesis() {
                            self.genesis_leaf().await
                        } else {
                            consensus
                                .saved_leaves
                                .get(&justify_qc.leaf_commitment())
                                .cloned()
                        };
                        let Some(parent) = parent else {
                            warn!("Proposal's parent missing from storage");
                            return;
                        };
                        let parent_commitment = parent.commit();
                        let _block_commitment = proposal.data.block_commitment;
                        let leaf: SequencingLeaf<_> = SequencingLeaf {
                            view_number: view,
                            height: proposal.data.height,
                            justify_qc: justify_qc.clone(),
                            parent_commitment,
                            deltas: Right(proposal.data.block_commitment),
                            rejected: Vec::new(),
                            timestamp: time::OffsetDateTime::now_utc().unix_timestamp_nanos(),
                            proposer_id: sender.to_bytes(),
                        };
                        let justify_qc_commitment = justify_qc.commit();
                        let leaf_commitment = leaf.commit();

                        // Validate the `justify_qc`.
                        if !self
                            .quorum_exchange
                            .is_valid_cert(&justify_qc, parent_commitment)
                        {
                            warn!("Invalid justify_qc in proposal!.");
                            message = self.quorum_exchange.create_no_message::<I>(
                                justify_qc_commitment,
                                leaf_commitment,
                                view,
                                vote_token,
                            );
                        }
                        // Validate the `height`.
                        else if leaf.height != parent.height + 1 {
                            warn!(
                                "Incorrect height in proposal (expected {}, got {})",
                                parent.height + 1,
                                leaf.height
                            );
                            message = self.quorum_exchange.create_no_message(
                                justify_qc_commitment,
                                leaf_commitment,
                                view,
                                vote_token,
                            );
                        }
                        // Validate the signature.
                        else if !view_leader_key
                            .validate(&proposal.signature, leaf_commitment.as_ref())
                        {
                            warn!(?proposal.signature, "Could not verify proposal.");
                            message = self.quorum_exchange.create_no_message(
                                justify_qc_commitment,
                                leaf_commitment,
                                view,
                                vote_token,
                            );
                        }
                        // Create a positive vote if either liveness or safety check
                        // passes.
                        else {
                            // Liveness check.
                            let liveness_check = justify_qc.view_number > consensus.locked_view;

                            // Safety check.
                            // Check if proposal extends from the locked leaf.
                            let outcome = consensus.visit_leaf_ancestors(
                                justify_qc.view_number,
                                Terminator::Inclusive(consensus.locked_view),
                                false,
                                |leaf| {
                                    // if leaf view no == locked view no then we're done, report success by
                                    // returning true
                                    leaf.view_number != consensus.locked_view
                                },
                            );
                            let safety_check = outcome.is_ok();
                            if let Err(e) = outcome {
                                self.api.send_view_error(view, Arc::new(e)).await;
                            }

                            // Skip if both saftey and liveness checks fail.
                            if !safety_check && !liveness_check {
                                warn!("Failed safety check and liveness check");
                                message = self.quorum_exchange.create_no_message(
                                    justify_qc_commitment,
                                    leaf_commitment,
                                    self.cur_view,
                                    vote_token,
                                );
                            } else {
                                // Generate a message with yes vote.
                                message = self.quorum_exchange.create_yes_message(
                                    justify_qc_commitment,
                                    leaf_commitment,
                                    self.cur_view,
                                    vote_token,
                                );
                            }
                        }
                        // self.update_view(view);
                        for view in *self.cur_view..*view - 1 {
                            let v = TYPES::Time::new(view);
                            self.certs.remove(&v);
                        }
                        self.cur_view = view;
                        self.current_proposal = None;
                        self.vote_if_able();

                        self.timeout_task = async_spawn({
                            // let next_view_timeout = hotshot.inner.config.next_view_timeout;
                            // let next_view_timeout = next_view_timeout;
                            // let hotshot: HotShot<TYPES::ConsensusType, TYPES, I> = hotshot.clone();
                            // TODO(bf): get the real timeout from the config.
                            let stream = self.event_stream.clone();
                            let view_number = self.cur_view.clone();
                            async move {
                                async_sleep(Duration::from_millis(10000)).await;
                                stream
                                    .publish(SequencingHotShotEvent::Timeout(ViewNumber::new(
                                        *view_number,
                                    )))
                                    .await;
                            }
                        });
                        if let GeneralConsensusMessage::Vote(vote) = message {
                            info!("Sending vote to next leader {:?}", vote);
                            self.event_stream
                                .publish(SequencingHotShotEvent::QuorumVoteSend(vote))
                                .await;
                        };
                    }
                }
            }
            SequencingHotShotEvent::QuorumVoteRecv(vote, sender) => {
                match vote {
                    QuorumVote::Yes(vote) => {
                        if vote.signature.0
                            != <TYPES::SignatureKey as SignatureKey>::to_bytes(&sender)
                        {
                            return;
                        }
                        let handle_event = HandleEvent(Arc::new(move |event, state| {
                            async move { vote_handle(state, event).await }.boxed()
                        }));
                        let collection_view = if let Some((collection_view, collection_task)) =
                            &self.vote_collector
                        {
                            if vote.current_view > *collection_view {
                                self.registry.shutdown_task(*collection_task);
                            }
                            collection_view.clone()
                        } else {
                            ViewNumber::new(0)
                        };
                        let acc = VoteAccumulator {
                            total_vote_outcomes: HashMap::new(),
                            yes_vote_outcomes: HashMap::new(),
                            no_vote_outcomes: HashMap::new(),
                            viewsync_precommit_vote_outcomes: HashMap::new(),

                            success_threshold: self.quorum_exchange.success_threshold(),
                            failure_threshold: self.quorum_exchange.failure_threshold(),
                        };
                        // Todo check if we are the leader
                        let accumulator = self.quorum_exchange.accumulate_vote(
                            &vote.signature.0,
                            &vote.signature.1,
                            vote.leaf_commitment,
                            vote.vote_data,
                            vote.vote_token.clone(),
                            vote.current_view,
                            acc,
                            None,
                        );
                        if vote.current_view > collection_view {
                            let state = VoteCollectionTaskState {
                                quorum_exchange: self.quorum_exchange.clone(),
                                accumulator,
                                cur_view: vote.current_view,
                                event_stream: self.event_stream.clone(),
                            };
                            let name = "Quorum Vote Collection";
                            let filter = FilterEvent(Arc::new(|event| {
                                matches!(event, SequencingHotShotEvent::QuorumVoteRecv(_, _))
                            }));
                            let builder =
                                TaskBuilder::<VoteCollectionTypes<TYPES, I>>::new(name.to_string())
                                    .register_event_stream(self.event_stream.clone(), filter)
                                    .await
                                    .register_registry(&mut self.registry.clone())
                                    .await
                                    .register_state(state)
                                    .register_event_handler(handle_event);
                            let id = builder.get_task_id().unwrap();
                            let _task = async_spawn(VoteCollectionTypes::build(builder).launch());
                            self.vote_collector = Some((vote.current_view, id));
                        }
                    }
                    QuorumVote::Timeout(_) | QuorumVote::No(_) => {
                        warn!("The next leader has received an unexpected vote!");
                    }
                }
            }
<<<<<<< HEAD
            SequencingHotShotEvent::ViewChange(new_view) => {
=======
            SequencingHotShotEvent::DACRecv(cert) => {
                let view = cert.view_number;
                self.certs.insert(view, cert);
                if view == self.cur_view {
                    self.vote_if_able();
                }
            }
            SequencingHotShotEvent::ViewChange(_) => nll_todo(),
            SequencingHotShotEvent::ViewSyncMessageRecv(_) => {
>>>>>>> bd9a7c36
                // update the view in state to the one in the message
                if self.cur_view < TYPES::Time::new(*new_view) {
                    self.cur_view = TYPES::Time::new(*new_view);
                }
            }
            SequencingHotShotEvent::Timeout(view) => {
                self.update_view(view);
                nll_todo()
            }
            _ => {}
        }
    }
}

impl<
        TYPES: NodeType<ConsensusType = SequencingConsensus>,
        I: NodeImplementation<
            TYPES,
            Leaf = SequencingLeaf<TYPES>,
            ConsensusMessage = SequencingMessage<TYPES, I>,
        >,
        A: SequencingConsensusApi<TYPES, SequencingLeaf<TYPES>, I>,
    > TS for SequencingConsensusTaskState<TYPES, I, A>
where
    I::Exchanges: SequencingExchangesType<TYPES, Message<TYPES, I>>,
    SequencingQuorumEx<TYPES, I>: ConsensusExchange<
        TYPES,
        Message<TYPES, I>,
        Proposal = QuorumProposal<TYPES, SequencingLeaf<TYPES>>,
        Certificate = QuorumCertificate<TYPES, SequencingLeaf<TYPES>>,
        Commitment = SequencingLeaf<TYPES>,
    >,
    CommitteeEx<TYPES, I>: ConsensusExchange<
        TYPES,
        Message<TYPES, I>,
        Certificate = DACertificate<TYPES>,
        Commitment = TYPES::BlockType,
    >,
{
}

pub type VoteCollectionTypes<TYPES, I> = HSTWithEvent<
    ConsensusTaskError,
    SequencingHotShotEvent<TYPES, I>,
    ChannelStream<SequencingHotShotEvent<TYPES, I>>,
    VoteCollectionTaskState<TYPES, I>,
>;

pub type ConsensusTaskTypes<TYPES, I, A> = HSTWithEvent<
    ConsensusTaskError,
    SequencingHotShotEvent<TYPES, I>,
    ChannelStream<SequencingHotShotEvent<TYPES, I>>,
    SequencingConsensusTaskState<TYPES, I, A>,
>;

pub async fn sequencing_consensus_handle<
    TYPES: NodeType<ConsensusType = SequencingConsensus, Time = ViewNumber>,
    I: NodeImplementation<
        TYPES,
        Leaf = SequencingLeaf<TYPES>,
        ConsensusMessage = SequencingMessage<TYPES, I>,
    >,
    A: SequencingConsensusApi<TYPES, SequencingLeaf<TYPES>, I> + 'static,
>(
    event: SequencingHotShotEvent<TYPES, I>,
    mut state: SequencingConsensusTaskState<TYPES, I, A>,
) -> (
    std::option::Option<HotShotTaskCompleted>,
    SequencingConsensusTaskState<TYPES, I, A>,
)
where
    I::Exchanges: SequencingExchangesType<TYPES, Message<TYPES, I>>,
    SequencingQuorumEx<TYPES, I>: ConsensusExchange<
        TYPES,
        Message<TYPES, I>,
        Proposal = QuorumProposal<TYPES, SequencingLeaf<TYPES>>,
        Certificate = QuorumCertificate<TYPES, SequencingLeaf<TYPES>>,
        Commitment = SequencingLeaf<TYPES>,
    >,
    CommitteeEx<TYPES, I>: ConsensusExchange<
        TYPES,
        Message<TYPES, I>,
        Certificate = DACertificate<TYPES>,
        Commitment = TYPES::BlockType,
    >,
{
    if let SequencingHotShotEvent::Shutdown = event {
        (Some(HotShotTaskCompleted::ShutDown), state)
    } else {
        state.handle_event(event).await;
        (None, state)
    }
}

pub fn consensus_event_filter<TYPES: NodeType, I: NodeImplementation<TYPES>>(
    event: &SequencingHotShotEvent<TYPES, I>,
) -> bool {
    match event {
        SequencingHotShotEvent::QuorumProposalRecv(_, _)
        | SequencingHotShotEvent::QuorumVoteRecv(_, _)
        | SequencingHotShotEvent::DACRecv(_)
        | SequencingHotShotEvent::ViewChange(_)
        | SequencingHotShotEvent::Timeout(_) => true,
        _ => false,
    }
}<|MERGE_RESOLUTION|>--- conflicted
+++ resolved
@@ -563,9 +563,7 @@
                     }
                 }
             }
-<<<<<<< HEAD
-            SequencingHotShotEvent::ViewChange(new_view) => {
-=======
+
             SequencingHotShotEvent::DACRecv(cert) => {
                 let view = cert.view_number;
                 self.certs.insert(view, cert);
@@ -573,9 +571,8 @@
                     self.vote_if_able();
                 }
             }
-            SequencingHotShotEvent::ViewChange(_) => nll_todo(),
-            SequencingHotShotEvent::ViewSyncMessageRecv(_) => {
->>>>>>> bd9a7c36
+
+            SequencingHotShotEvent::ViewChange(new_view) => {
                 // update the view in state to the one in the message
                 if self.cur_view < TYPES::Time::new(*new_view) {
                     self.cur_view = TYPES::Time::new(*new_view);
