--- conflicted
+++ resolved
@@ -1089,66 +1089,6 @@
                         self.cur_view
                     );
                 }
-<<<<<<< HEAD
-=======
-                let parent_leaf = leaf.clone();
-
-                let original_parent_hash = parent_leaf.commit();
-
-                let mut next_parent_hash = original_parent_hash;
-
-                if !reached_decided {
-                    debug!("not reached decide fro view {:?}", self.cur_view);
-                    while let Some(next_parent_leaf) = consensus.saved_leaves.get(&next_parent_hash)
-                    {
-                        if next_parent_leaf.view_number <= consensus.last_decided_view {
-                            break;
-                        }
-                        next_parent_hash = next_parent_leaf.parent_commitment;
-                    }
-                    // TODO do some sort of sanity check on the view number that it matches decided
-                    debug!("updated saved leaves");
-                }
-
-                let block_commitment = self.block.commit();
-                let leaf = SequencingLeaf {
-                    view_number: self.cur_view,
-                    height: parent_leaf.height + 1,
-                    justify_qc: consensus.high_qc.clone(),
-                    parent_commitment: parent_leaf.commit(),
-                    // Use the block commitment rather than the block, so that the replica can construct
-                    // the same leaf with the commitment.
-                    deltas: Right(block_commitment),
-                    rejected: vec![],
-                    timestamp: time::OffsetDateTime::now_utc().unix_timestamp_nanos(),
-                    proposer_id: self.api.public_key().to_bytes(),
-                };
-                let signature = self
-                    .quorum_exchange
-                    .sign_validating_or_commitment_proposal::<I>(&leaf.commit());
-                // TODO: DA cert is sent as part of the proposal here, we should split this out so we don't have to wait for it.
-                let proposal = QuorumProposal {
-                    block_commitment,
-                    view_number: leaf.view_number,
-                    height: leaf.height,
-                    justify_qc: consensus.high_qc.clone(),
-                    proposer_id: leaf.proposer_id,
-                    dac: None,
-                };
-
-                let message = Proposal {
-                    data: proposal,
-                    signature,
-                };
-                debug!("Sending proposal for view {:?}", message.data.clone());
-
-                self.event_stream
-                    .publish(SequencingHotShotEvent::QuorumProposalSend(
-                        message,
-                        self.quorum_exchange.public_key().clone(),
-                    ))
-                    .await;
->>>>>>> 16732a5b
             }
             SequencingHotShotEvent::Timeout(view) => {
                 // The view sync module will handle updating views in the case of timeout
