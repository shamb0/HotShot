use hotshot_task::task::PassType;
use hotshot_types::certificate::DACertificate;
use hotshot_types::certificate::QuorumCertificate;
use hotshot_types::data::{DAProposal, ViewNumber};
use hotshot_types::message::Proposal;
use hotshot_types::message::ViewSyncMessageType;
use hotshot_types::traits::node_implementation::NodeImplementation;
use hotshot_types::traits::node_implementation::NodeType;
use hotshot_types::traits::node_implementation::QuorumProposalType;
use hotshot_types::vote::{DAVote, QuorumVote};

<<<<<<< HEAD
#[derive(Eq, Hash, PartialEq, Debug, Clone)]
=======
use crate::view_sync::ViewSyncPhase;

#[derive(Debug, Clone)]
>>>>>>> 8086ed1e
pub enum SequencingHotShotEvent<TYPES: NodeType, I: NodeImplementation<TYPES>> {
    Shutdown,
    QuorumProposalRecv(Proposal<QuorumProposalType<TYPES, I>>, TYPES::SignatureKey),
    QuorumVoteRecv(QuorumVote<TYPES, I::Leaf>, TYPES::SignatureKey),
    DAProposalRecv(Proposal<DAProposal<TYPES>>, TYPES::SignatureKey),
    DAVoteRecv(DAVote<TYPES, I::Leaf>, TYPES::SignatureKey),
<<<<<<< HEAD
    DACertificateRecv(DACertificate<TYPES>, TYPES::SignatureKey),
    ViewSyncMessage,
=======
    ViewSyncMessage(ViewSyncMessageType<TYPES>),
>>>>>>> 8086ed1e
    QuorumProposalSend(Proposal<QuorumProposalType<TYPES, I>>),
    QuorumVoteSend(QuorumVote<TYPES, I::Leaf>),
    DAProposalSend(Proposal<DAProposal<TYPES>>),
    DAVoteSend(DAVote<TYPES, I::Leaf>),
    DACertificateSend(DACertificate<TYPES>),
    QCFormed(QuorumCertificate<TYPES, I::Leaf>),
    /// A view has timeouted out locally or we received/formed a timeout cert
    /// contains the view we are moving to
    Timeout(TYPES::Time),
    ViewChange(ViewNumber),
<<<<<<< HEAD
=======
    ViewSyncTimeout(ViewNumber, u64, ViewSyncPhase),
    ViewSyncMessageSend(ViewSyncMessageType<TYPES>),
    Timeout(ViewNumber),
>>>>>>> 8086ed1e
}
impl<TYPES: NodeType, I: NodeImplementation<TYPES>> PassType for SequencingHotShotEvent<TYPES, I> {}<|MERGE_RESOLUTION|>--- conflicted
+++ resolved
@@ -9,25 +9,16 @@
 use hotshot_types::traits::node_implementation::QuorumProposalType;
 use hotshot_types::vote::{DAVote, QuorumVote};
 
-<<<<<<< HEAD
-#[derive(Eq, Hash, PartialEq, Debug, Clone)]
-=======
 use crate::view_sync::ViewSyncPhase;
 
-#[derive(Debug, Clone)]
->>>>>>> 8086ed1e
+#[derive(Eq, Hash, PartialEq, Debug, Clone)]
 pub enum SequencingHotShotEvent<TYPES: NodeType, I: NodeImplementation<TYPES>> {
     Shutdown,
     QuorumProposalRecv(Proposal<QuorumProposalType<TYPES, I>>, TYPES::SignatureKey),
     QuorumVoteRecv(QuorumVote<TYPES, I::Leaf>, TYPES::SignatureKey),
     DAProposalRecv(Proposal<DAProposal<TYPES>>, TYPES::SignatureKey),
     DAVoteRecv(DAVote<TYPES, I::Leaf>, TYPES::SignatureKey),
-<<<<<<< HEAD
-    DACertificateRecv(DACertificate<TYPES>, TYPES::SignatureKey),
-    ViewSyncMessage,
-=======
-    ViewSyncMessage(ViewSyncMessageType<TYPES>),
->>>>>>> 8086ed1e
+    DACertificateRecv(DACertificate<TYPES>),
     QuorumProposalSend(Proposal<QuorumProposalType<TYPES, I>>),
     QuorumVoteSend(QuorumVote<TYPES, I::Leaf>),
     DAProposalSend(Proposal<DAProposal<TYPES>>),
@@ -36,13 +27,9 @@
     QCFormed(QuorumCertificate<TYPES, I::Leaf>),
     /// A view has timeouted out locally or we received/formed a timeout cert
     /// contains the view we are moving to
-    Timeout(TYPES::Time),
     ViewChange(ViewNumber),
-<<<<<<< HEAD
-=======
     ViewSyncTimeout(ViewNumber, u64, ViewSyncPhase),
     ViewSyncMessageSend(ViewSyncMessageType<TYPES>),
     Timeout(ViewNumber),
->>>>>>> 8086ed1e
 }
 impl<TYPES: NodeType, I: NodeImplementation<TYPES>> PassType for SequencingHotShotEvent<TYPES, I> {}