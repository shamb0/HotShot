--- conflicted
+++ resolved
@@ -88,11 +88,8 @@
         Commitment = ViewSyncData<TYPES>,
     >,
 {
-<<<<<<< HEAD
+
     pub registry: GlobalRegistry,
-=======
-    // TODO ED Add task runner?
->>>>>>> bd9a7c36
     pub event_stream: ChannelStream<SequencingHotShotEvent<TYPES, I>>,
     pub filtered_event_stream: UnboundedStream<SequencingHotShotEvent<TYPES, I>>,
 
@@ -498,11 +495,7 @@
     /// Filter view sync related events.
     pub fn filter(event: &SequencingHotShotEvent<TYPES, I>) -> bool {
         match event {
-<<<<<<< HEAD
-            SequencingHotShotEvent::ViewSyncMessage(_)
-=======
             SequencingHotShotEvent::ViewSyncMessageRecv(_)
->>>>>>> bd9a7c36
             | SequencingHotShotEvent::Shutdown
             | SequencingHotShotEvent::Timeout(_)
             | SequencingHotShotEvent::ViewSyncTimeout(_, _, _)
@@ -547,31 +540,13 @@
         ViewSyncReplicaTaskState<TYPES, I, A>,
     ) {
         match event {
-<<<<<<< HEAD
+
             SequencingHotShotEvent::ViewSyncCertificateRecv(message) => {
                 // TODO ED Check signature
                 let (certificate_internal, last_seen_certificate) = match message.data.clone() {
                     ViewSyncCertificate::PreCommit(certificate_internal) => {
                         (certificate_internal, ViewSyncPhase::PreCommit)
-=======
-            SequencingHotShotEvent::ViewSyncMessageRecv(message) => match message {
-                ViewSyncMessageType::Certificate(certificate) => {
-                    let (certificate_internal, last_seen_certificate) = match certificate.clone() {
-                        ViewSyncCertificate::PreCommit(certificate_internal) => {
-                            (certificate_internal, ViewSyncPhase::PreCommit)
-                        }
-                        ViewSyncCertificate::Commit(certificate_internal) => {
-                            (certificate_internal, ViewSyncPhase::Commit)
-                        }
-                        ViewSyncCertificate::Finalize(certificate_internal) => {
-                            (certificate_internal, ViewSyncPhase::Finalize)
-                        }
-                    };
-
-                    // Ignore certificate if it is for an older round
-                    if certificate_internal.round < self.next_view {
-                        return (None, self);
->>>>>>> bd9a7c36
+
                     }
                     ViewSyncCertificate::Commit(certificate_internal) => {
                         (certificate_internal, ViewSyncPhase::Commit)
