use async_lock::RwLock;
use either::Either;
use futures::{future::BoxFuture, FutureExt};
use std::collections::{BTreeMap, BTreeSet};
use std::ops::Deref;
use std::sync::Arc;

use crate::task_state::{TaskState, TaskStatus};

/// function to shut down gobal registry
#[derive(Clone)]
pub struct ShutdownFn(pub Arc<dyn Fn() -> BoxFuture<'static, ()> + Sync + Send>);

// TODO this might cleaner as `run()`
// but then this pattern should change everywhere
impl Deref for ShutdownFn {
    type Target = dyn Fn() -> BoxFuture<'static, ()> + Sync + Send;

    fn deref(&self) -> &Self::Target {
        &*self.0
    }
}

/// id of task. Usize instead of u64 because
/// used for primarily for indexing
pub type HotShotTaskId = usize;

/// the global registry provides a place to:
/// - inquire about the state of various tasks
/// - gracefully shut down tasks
#[derive(Debug, Clone)]
pub struct GlobalRegistry {
    /// up-to-date shared list of statuses
    /// only used if `state_cache` is out of date
    /// or if appending
    state_list: Arc<RwLock<BTreeMap<HotShotTaskId, (TaskState, String)>>>,
    /// possibly stale read version of state
    /// NOTE: must include entire state in order to
    /// support both incrementing and reading.
    /// Writing to the status should gracefully shut down the task
    state_cache: BTreeMap<HotShotTaskId, (TaskState, String)>,
}

/// function to modify state
#[allow(clippy::type_complexity)]
struct Modifier(Box<dyn Fn(&TaskState) -> Either<TaskStatus, bool> + Send>);

impl Default for GlobalRegistry {
    fn default() -> Self {
        Self::new()
    }
}

impl GlobalRegistry {
    /// create new registry
    #[must_use]
    pub fn new() -> Self {
        Self {
            state_list: Arc::new(RwLock::new(Default::default())),
            state_cache: Default::default(),
        }
    }

    /// register with the global registry
    /// return a function to the caller (task) that can be used to deregister
    /// returns a function to call to shut down the task
    /// and the unique identifier of the task
    pub async fn register(&mut self, name: &str, status: TaskState) -> (ShutdownFn, HotShotTaskId) {
        let mut list = self.state_list.write().await;
        let next_id = list
            .last_key_value()
            .map(|(k, _v)| k)
            .cloned()
            .unwrap_or_default()
            + 1;
        let new_entry = (status.clone(), name.to_string());
        let new_entry_dup = new_entry.0.clone();
        list.insert(next_id, new_entry.clone());

        self.state_cache.insert(next_id, new_entry);

        let shutdown_fn = ShutdownFn(Arc::new(move || {
            new_entry_dup.set_state(TaskStatus::Completed);
            async move {}.boxed()
        }));
        (shutdown_fn, next_id)
    }

    /// update the cache
    async fn update_cache(&mut self) {
        // NOTE: this can be done much more cleverly
        // avoid one intersection by comparing max keys (constant time op vs O(n + m))
        // and debatable how often the other op needs to be run
        // probably much much less often
        let list = self.state_list.read().await;
        let list_keys: BTreeSet<usize> = list.keys().cloned().collect();
        let cache_keys: BTreeSet<usize> = self.state_cache.keys().cloned().collect();
        // bleh not as efficient
        let missing_key_list = list_keys.difference(&cache_keys);
        let expired_key_list = cache_keys.difference(&list_keys);

        for expired_key in expired_key_list {
            self.state_cache.remove(expired_key);
        }

        for key in missing_key_list {
            // technically shouldn't be possible for this to be none since
            // we have a read lock
            // nevertheless, this seems easier
            if let Some(val) = list.get(key) {
                self.state_cache.insert(*key, val.clone());
            }
        }
    }

    /// internal function to run `modifier` on `uid`
    /// if it exists
    async fn operate_on_task(
        &mut self,
        uid: HotShotTaskId,
        modifier: Modifier,
    ) -> Either<TaskStatus, bool> {
        // the happy path
        if let Some(ele) = self.state_cache.get(&uid) {
            modifier.0(&ele.0)
        }
        // the sad path
        else {
            self.update_cache().await;
            if let Some(ele) = self.state_cache.get(&uid) {
                modifier.0(&ele.0)
            } else {
                Either::Right(false)
            }
        }
    }

    /// set `uid`'s state to paused
    /// returns true upon success and false if `uid` is not registered
    pub async fn pause_task(&mut self, uid: HotShotTaskId) -> bool {
        let modifier = Modifier(Box::new(|state| {
            state.set_state(TaskStatus::Paused);
            Either::Right(true)
        }));
        match self.operate_on_task(uid, modifier).await {
            Either::Left(_) => unreachable!(),
            Either::Right(b) => b,
        }
    }

    /// set `uid`'s state to running
    /// returns true upon success and false if `uid` is not registered
    pub async fn run_task(&mut self, uid: HotShotTaskId) -> bool {
        let modifier = Modifier(Box::new(|state| {
            state.set_state(TaskStatus::Running);
            Either::Right(true)
        }));
        match self.operate_on_task(uid, modifier).await {
            Either::Left(_) => unreachable!(),
            Either::Right(b) => b,
        }
    }

    /// if the `uid` is registered with the global registry
    /// return its task status
    /// this is a way to subscribe to state changes from the taskstatus
    /// since `HotShotTaskStatus` implements stream
    pub async fn get_task_state(&mut self, uid: HotShotTaskId) -> Option<TaskStatus> {
        let modifier = Modifier(Box::new(|state| Either::Left(state.get_status())));
        match self.operate_on_task(uid, modifier).await {
            Either::Left(state) => Some(state),
            Either::Right(false) => None,
            Either::Right(true) => unreachable!(),
        }
    }

    /// shut down a task from a different thread
    /// returns true if succeeded
    /// returns false if the task does not exist
    pub async fn shutdown_task(&mut self, uid: usize) -> bool {
        let modifier = Modifier(Box::new(|state| {
            state.set_state(TaskStatus::Completed);
            Either::Right(true)
        }));
        let result = match self.operate_on_task(uid, modifier).await {
            Either::Left(_) => unreachable!(),
            Either::Right(b) => b,
        };
        let mut list = self.state_list.write().await;
        list.remove(&uid);
        result
    }

    /// checks if all registered tasks have completed
    pub async fn is_shutdown(&mut self) -> bool {
        let task_list = self.state_list.read().await;
        for (_uid, task) in task_list.iter() {
            if task.0.get_status() != TaskStatus::Completed {
                return false;
            }
        }
        true
    }

    /// shut down all tasks in registry
    pub async fn shutdown_all(&mut self) {
<<<<<<< HEAD
        let task_list = self.state_list.read().await;
        for task in task_list.iter() {
=======
        let mut task_list = self.state_list.write().await;
        while let Some((_uid, task)) = task_list.pop_last() {
>>>>>>> f432908e
            task.0.set_state(TaskStatus::Completed);
        }
    }
}<|MERGE_RESOLUTION|>--- conflicted
+++ resolved
@@ -204,13 +204,8 @@
 
     /// shut down all tasks in registry
     pub async fn shutdown_all(&mut self) {
-<<<<<<< HEAD
-        let task_list = self.state_list.read().await;
-        for task in task_list.iter() {
-=======
         let mut task_list = self.state_list.write().await;
         while let Some((_uid, task)) = task_list.pop_last() {
->>>>>>> f432908e
             task.0.set_state(TaskStatus::Completed);
         }
     }
