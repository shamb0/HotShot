--- conflicted
+++ resolved
@@ -18,15 +18,13 @@
   echo Testing with tokio executor
   cargo test --verbose --profile=release-lto --features=tokio-ci --lib --bins --tests --benches --workspace --no-fail-fast -- --test-threads=1 --nocapture
 
-test_async_std_all: _test_basic _test_consensus
+test_async_std_all:
+  echo Testing with async std executor
+  cargo test  --features=full-ci --lib --bins --tests --benches --workspace --no-fail-fast -- --test-threads=1
 
 _test_consensus:
   echo Testing with async std executor
-<<<<<<< HEAD
   RUST_LOG="error" cargo test  --features=full-ci --lib --bins --tests --benches --workspace --no-fail-fast test_consensus -- --test-threads=1 --nocapture
-=======
-  cargo test  --features=full-ci --lib --bins --tests --benches --workspace --no-fail-fast -- --test-threads=1
->>>>>>> bbec871f
 
 test_basic:
   echo Testing with async std executor
