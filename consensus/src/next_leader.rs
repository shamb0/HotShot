--- conflicted
+++ resolved
@@ -25,16 +25,12 @@
 /// The next view's validating leader
 #[derive(custom_debug::Debug, Clone)]
 pub struct NextValidatingLeader<
-<<<<<<< HEAD
-    A: ConsensusApi<TYPES, ValidatingLeaf<TYPES>, ValidatingProposal<TYPES, ValidatingLeaf<TYPES>>>,
-=======
     A: ConsensusApi<
         TYPES,
         ValidatingLeaf<TYPES>,
-        ValidatingProposal<TYPES, ELECTION>,
+        ValidatingProposal<TYPES, ValidatingLeaf<TYPES>>,
         QuorumVote<TYPES, ValidatingLeaf<TYPES>>,
     >,
->>>>>>> 70f08777
     TYPES: NodeType,
 > {
     /// id of node
@@ -48,13 +44,8 @@
             UnboundedReceiver<
                 ProcessedConsensusMessage<
                     TYPES,
-<<<<<<< HEAD
-                    ValidatingLeaf<TYPES>,
                     ValidatingProposal<TYPES, ValidatingLeaf<TYPES>>,
-=======
-                    ValidatingProposal<TYPES, ELECTION>,
                     QuorumVote<TYPES, ValidatingLeaf<TYPES>>,
->>>>>>> 70f08777
                 >,
             >,
         >,
@@ -70,19 +61,10 @@
 
 impl<
         A: ConsensusApi<
-<<<<<<< HEAD
-=======
-            TYPES,
-            ValidatingLeaf<TYPES>,
-            ValidatingProposal<TYPES, ELECTION>,
-            QuorumVote<TYPES, ValidatingLeaf<TYPES>>,
-        >,
-        TYPES: NodeType,
-        ELECTION: Election<
->>>>>>> 70f08777
             TYPES,
             ValidatingLeaf<TYPES>,
             ValidatingProposal<TYPES, ValidatingLeaf<TYPES>>,
+            QuorumVote<TYPES, ValidatingLeaf<TYPES>>,
         >,
         TYPES: NodeType,
     > NextValidatingLeader<A, TYPES>
