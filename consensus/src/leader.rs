--- conflicted
+++ resolved
@@ -72,18 +72,12 @@
         >,
     > ValidatingLeader<A, TYPES, I>
 where
-<<<<<<< HEAD
     I::Exchanges: ValidatingExchangesType<TYPES, Message<TYPES, I>>,
     ValidatingQuorumEx<TYPES, I>: ConsensusExchange<
         TYPES,
-        ValidatingLeaf<TYPES>,
         Message<TYPES, I>,
         Proposal = ValidatingProposal<TYPES, ValidatingLeaf<TYPES>>,
     >,
-=======
-    I::QuorumExchange: ConsensusExchange<TYPES, Message<TYPES, I>, Proposal = ValidatingProposal<TYPES, I::Leaf>>
-        + QuorumExchangeType<TYPES, I::Leaf, Message<TYPES, I>>,
->>>>>>> 82cf03cc
 {
     /// Run one view of the leader task
     #[instrument(skip(self), fields(id = self.id, view = *self.cur_view), name = "Validating ValidatingLeader Task", level = "error")]
